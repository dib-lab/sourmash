--- conflicted
+++ resolved
@@ -113,14 +113,12 @@
 
 
 class Index(ABC):
-<<<<<<< HEAD
+    is_database = False
+
     @property
     def location(self):
         "Return a resolvable location for this index, if possible."
         return None
-=======
-    is_database = False
->>>>>>> 688fdfd8
 
     @abstractmethod
     def signatures(self):
