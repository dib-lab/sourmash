#!/usr/bin/env python
"""
An implementation of sequence bloom trees, Solomon & Kingsford, 2015.
"""


from collections import namedtuple, Counter
from collections.abc import Mapping

from copy import copy
import json
import math
import os
from random import randint, random
import sys
from tempfile import NamedTemporaryFile
from cachetools import Cache

from .exceptions import IndexNotSupported
from .sbt_storage import FSStorage, IPFSStorage, RedisStorage, ZipStorage
from .logging import error, notify, debug
from .index import Index

from .nodegraph import Nodegraph, extract_nodegraph_info, calc_expected_collisions

STORAGES = {
    'FSStorage': FSStorage,
    'IPFSStorage': IPFSStorage,
    'RedisStorage': RedisStorage,
    'ZipStorage': ZipStorage,
}


NodePos = namedtuple("NodePos", ["pos", "node"])


class GraphFactory(object):
    """Build new nodegraphs (Bloom filters) of a specific (fixed) size.

    Parameters
    ----------
    ksize: int
        k-mer size.
    starting_size: int
        size (in bytes) for each nodegraph table.
    n_tables: int
        number of nodegraph tables to be used.
    """

    def __init__(self, ksize, starting_size, n_tables):
        self.ksize = ksize
        self.starting_size = starting_size
        self.n_tables = n_tables

    def __call__(self):
        return Nodegraph(self.ksize, self.starting_size, self.n_tables)

    def init_args(self):
        return (self.ksize, self.starting_size, self.n_tables)


class _NodesCache(Cache):
    """A cache for SBT nodes that calls .unload() when the node is removed from cache.

    This is adapted from the LFU cache in https://github.com/tkem/cachetools,
    but removing the largest node ids first (those near the bottom/leaves of
    the SBT).
    """

    def __init__(self, maxsize, getsizeof=None):
        Cache.__init__(self, maxsize, getsizeof)
        self.__counter = Counter()

    def __getitem__(self, key, cache_getitem=Cache.__getitem__):
        value = cache_getitem(self, key)
        self.__counter[key] -= 1
        return value

    def __setitem__(self, key, value, cache_setitem=Cache.__setitem__):
        cache_setitem(self, key, value)
        self.__counter[key] -= 1

    def __delitem__(self, key, cache_delitem=Cache.__delitem__):
        cache_delitem(self, key)
        del self.__counter[key]

    def popitem(self):
        """Remove and return the `(key, value)` pair least recently used."""
        try:
            # Select least frequently used keys,
            # limit to 50 items to avoid dealing with huge lists
            common = self.__counter.most_common()[:50]

            # common might include different values, so let's use
            # only keys that have the same value as the first one
            # (all those with the same count are least frequently used items)
            count = common[0][1]

            # we want to remove the item closest to the leaves,
            # and since node ids increase as they get farther from the root
            # we just need to select the maximum key/node id
            (key, _) = max(c for c in common if c[1] == count)
        except IndexError:
            msg = '%s is empty' % self.__class__.__name__
            raise KeyError(msg) from None
        else:
            value = self.pop(key)
            value.unload()
            return (key, value)


class SBT(Index):
    """A Sequence Bloom Tree implementation allowing generic internal nodes and leaves.

    The default node and leaf format is a Bloom Filter (like the original implementation),
    but we also provide a MinHash leaf class (in the sourmash.sbtmh.SigLeaf class)

    Parameters
    ----------
    factory: Factory
        Callable for generating new datastores for internal nodes.
    d: int
        Number of children for each internal node. Defaults to 2 (a binary tree)
    storage: Storage, default: None
        A Storage is any place where we can save and load data for the nodes.
        If set to None, will use a FSStorage.
    cache_size: int, default None
        Number of internal nodes to cache in memory.
        If set to None, will not remove any nodes from memory
        (cache grows without bounds).

    Notes
    -----
    We use two dicts to store the tree structure: One for the internal nodes,
    and another for the leaves (datasets).
    """
    is_database = True

    def __init__(self, factory, *, d=2, storage=None, cache_size=None):
        self.factory = factory
        self._nodes = {}
        self._missing_nodes = set()
        self._leaves = {}
        self.d = d
        self.next_node = 0
        self.storage = storage
        if cache_size is None:
            cache_size = sys.maxsize
        self._nodescache = _NodesCache(maxsize=cache_size)
        self._location = None

    @property
    def location(self):
        return self._location

    def signatures(self):
        for k in self.leaves():
            yield k.data

    def select(self, ksize=None, moltype=None, num=0, scaled=0,
               containment=False):
        """Make sure this database matches the requested requirements.

        Will always raise ValueError if a requirement cannot be met.

        The only tricky bit here is around downsampling: if the scaled
        value being requested is higher than the signatures in the
        SBT, we can use the SBT for containment but not for
        similarity. This is because:

        * if we are doing containment searches, the intermediate nodes
          can still be used for calculating containment of signatures
          with higher scaled values. This is because only hashes that match
          in the higher range are used for containment scores.
        * however, for similarity, _all_ hashes are used, and we cannot
          implicitly downsample or necessarily estimate similarity if
          the scaled values differ.
        """
        # pull out a signature from this collection -
        first_sig = next(iter(self.signatures()))
        db_mh = first_sig.minhash

        # check ksize.
        if ksize is not None and db_mh.ksize != ksize:
            raise ValueError(f"search ksize {ksize} is different from database ksize {db_mh.ksize}")

        # check moltype.
        if moltype is not None and db_mh.moltype != moltype:
            raise ValueError(f"search moltype {moltype} is different from database moltype {db_mh.moltype}")

        # containment requires 'scaled'.
        if containment:
            if not scaled:
                raise ValueError("'containment' requires 'scaled' in SBT.select'")
            if not db_mh.scaled:
                raise ValueError("cannot search this SBT for containment; signatures are not calculated with scaled")

        # 'num' and 'scaled' do not mix.
        if num:
            if not db_mh.num:
                raise ValueError(f"this database was created with 'scaled' MinHash sketches, not 'num'")
            if num != db_mh.num:
                raise ValueError(f"num mismatch for SBT: num={num}, {db_mh.num}")

        if scaled:
            if not db_mh.scaled:
                raise ValueError(f"this database was created with 'num' MinHash sketches, not 'scaled'")

            # we can downsample SBTs for containment operations.
            if scaled > db_mh.scaled and not containment:
                raise ValueError(f"search scaled value {scaled} is less than database scaled value of {db_mh.scaled}")

        return self

    def new_node_pos(self, node):
        if not self._nodes:
            self.next_node = 1
            return 0

        if not self._leaves:
            self.next_node = 2
            return 1

        min_leaf = min(self._leaves.keys())

        next_internal_node = None
        if self.next_node <= min_leaf:
            for i in range(min_leaf):
                if all((i not in self._nodes,
                        i not in self._leaves,
                        i not in self._missing_nodes)):
                    next_internal_node = i
                    break

        if next_internal_node is None:
            self.next_node = max(self._leaves.keys()) + 1
        else:
            self.next_node = next_internal_node

        return self.next_node

    def insert(self, signature):
        "Add a new SourmashSignature in to the SBT."
        from .sbtmh import SigLeaf
        
        leaf = SigLeaf(signature.md5sum(), signature)
        self.add_node(leaf)

    def add_node(self, node):
        pos = self.new_node_pos(node)

        if pos == 0:  # empty tree; initialize w/node.
            n = Node(self.factory, name="internal." + str(pos))
            self._nodes[0] = n
            pos = self.new_node_pos(node)

        # Cases:
        # 1) parent is a Leaf (already covered)
        # 2) parent is a Node (with empty position available)
        #    - add Leaf, update parent
        # 3) parent is a Node (no position available)
        #    - this is covered by case 1
        # 4) parent is None
        #    this can happen with d != 2, in this case create the parent node
        p = self.parent(pos)
        if isinstance(p.node, Leaf):
            # Create a new internal node
            # node and parent are children of new internal node
            n = Node(self.factory, name="internal." + str(p.pos))
            self._nodes[p.pos] = n

            c1, c2 = self.children(p.pos)[:2]

            self._leaves[c1.pos] = p.node
            self._leaves[c2.pos] = node 
            del self._leaves[p.pos]

            for child in (p.node, node):
                child.update(n)
        elif isinstance(p.node, Node):
            self._leaves[pos] = node 
            node.update(p.node)
        elif p.node is None:
            n = Node(self.factory, name="internal." + str(p.pos))
            self._nodes[p.pos] = n
            c1 = self.children(p.pos)[0]
            self._leaves[c1.pos] = node 
            node.update(n)

        # update all parents!
        p = self.parent(p.pos)
        while p:
            self._rebuild_node(p.pos)
            node.update(self._nodes[p.pos])
            p = self.parent(p.pos)

    def _find_nodes(self, search_fn, *args, **kwargs):
        "Search the tree using `search_fn`."

        unload_data = kwargs.get("unload_data", False)

        # initialize search queue with top node of tree
        matches = []
        visited, queue = set(), [0]

        # while the queue is not empty, load each node and apply search
        # function.
        while queue:
            node_p = queue.pop(0)

            # repair while searching.
            node_g = self._leaves.get(node_p, None)
            if node_g is None:
                if node_p in self._nodescache:
                    node_g = self._nodescache[node_p]
                else:
                    node_g = self._nodes.get(node_p, None)
                    if node_g is None:
                        if node_p in self._missing_nodes:
                            self._rebuild_node(node_p)
                            node_g = self._nodes[node_p]
                        else:
                            continue
                    self._nodescache[node_p] = node_g

            # if we have not visited this node before,
            if node_p not in visited:
                visited.add(node_p)

                # apply search fn. If return false, truncate search.
                if search_fn(node_g, *args):

                    # leaf node? it's a match!
                    if isinstance(node_g, Leaf):
                        matches.append(node_g)
                    # internal node? descend.
                    elif isinstance(node_g, Node):
                        if kwargs.get('dfs', True):  # defaults search to dfs
                            for c in self.children(node_p):
                                queue.insert(0, c.pos)
                        else: # bfs
                            queue.extend(c.pos for c in self.children(node_p))

                if unload_data:
                    node_g.unload()

        return matches

    def find(self, search_fn, query, *args, **kwargs):
        """
        Do a Jaccard similarity or containment search, yield results.

        Here 'search_fn' should be an instance of 'JaccardSearch'.

        Queries with higher scaled values than the database
        can still be used for containment search, but not for similarity
        search. See SBT.select(...) for details.
        """
        from .sbtmh import SigLeaf

        search_fn.check_is_compatible(query)

        query_mh = query.minhash

        # figure out downsampling using the first leaf in the tree --
        a_leaf = next(iter(self.leaves()))
        tree_scaled = a_leaf.data.minhash.scaled

        # scaled?
        if tree_scaled:
            assert query_mh.scaled

            # pick the larger scaled of the query & node
            scaled = max(query_mh.scaled, tree_scaled)
            if query_mh.scaled < tree_scaled:
                query_mh = query_mh.downsample(scaled=tree_scaled)

            # provide function to downsample leaf_node as well
            if scaled == tree_scaled:
                downsample_node = lambda x: x
            else:
                def downsample_node(node_mh):
                    return node_mh.downsample(scaled=scaled)
        else:
            assert query_mh.num

            # pick the smaller num of the query & node
            min_num = min(query_mh.num, a_leaf.data.minhash.num)

            # downsample query once:
            if query_mh.num > min_num:
                query_mh = query_mh.downsample(num=min_num)

            # provide function to downsample leaf nodes.
            if min_num == a_leaf.data.minhash.num:
                downsample_node = lambda x: x
            else:
                def downsample_node(node_mh):
                    return node_mh.downsample(num=min_num)

        query_size = len(query_mh)

        # store scores here so we don't need to recalculate
        results = {}

        # construct a function to pass into ._find_nodes; this function
        # will be used to prune tree searches based on internal node scores,
        # in addition to finding leaf nodes.
        def node_search(node, *args, **kwargs):
            is_leaf = False

            # leaf node? downsample so we can do signature comparison.
            if isinstance(node, SigLeaf):
<<<<<<< HEAD
                subj_mh = downsample_node(node.data.minhash)
                subj_size = len(subj_mh)

                subj_mh = subj_mh.flatten()

                assert not subj_mh.track_abundance
                merged = subj_mh + query_mh
                intersect = set(query_mh.hashes) & set(subj_mh.hashes)
                intersect &= set(merged.hashes)

                shared_size = len(intersect)
                total_size = len(merged)
                is_leaf = True
=======
                is_leaf = True

                subj_mh = downsample_node(node.data.minhash)
                subj_size = len(subj_mh)
                subj_mh = subj_mh.flatten()

                assert not subj_mh.track_abundance

                shared_size, total_size = query_mh.intersection_and_union_size(subj_mh)
>>>>>>> f02e2506
            else:  # Node / Nodegraph by minhash comparison
                # no downsampling needed --
                shared_size = node.data.matches(query_mh)
                subj_size = node.metadata.get('min_n_below', -1)
                if subj_size == -1:
                    raise ValueError("ERROR: no min_n_below on this tree, cannot search.")
                total_size = subj_size # approximate; do not collect

            # calculate score (exact, if leaf; approximate, if not)
            score = search_fn.score_fn(query_size,
                                       shared_size,
                                       subj_size,
                                       total_size)

            if search_fn.passes(score):
                if is_leaf:     # terminal node? keep.
                    results[node.data] = score
                    search_fn.collect(score)
                return True
            return False

        # & execute!
        for n in self._find_nodes(node_search, *args, **kwargs):
            yield n.data, results[n.data]

    def _rebuild_node(self, pos=0):
        """Recursively rebuilds an internal node (if it is not present).

        Parameters
        ----------
        pos: int
            node to be rebuild. Any internal node under it will be rebuild too.
            If you want to rebuild all missing internal nodes you can use pos=0
            (the default).
        """

        node = self._nodes.get(pos, None)
        if node is not None:
            # this node was already build, skip
            return

        node = Node(self.factory, name="internal.{}".format(pos))
        self._nodes[pos] = node
        for c in self.children(pos):
            if c.pos in self._missing_nodes or isinstance(c.node, Leaf):
                cnode = c.node
                if cnode is None:
                    self._rebuild_node(c.pos)
                    cnode = self._nodes[c.pos]
                cnode.update(node)

    def parent(self, pos):
        """Return the parent of the node at position ``pos``.

        If it is the root node (position 0), returns None.

        Parameters
        ----------
        pos: int
            Position of the node in the tree.

        Returns
        -------
        NodePos :
            A NodePos namedtuple with the position and content of the parent node.
        """

        if pos == 0:
            return None
        p = int(math.floor((pos - 1) / self.d))
        if p in self._leaves:
            return NodePos(p, self._leaves[p])

        node = self._nodes.get(p, None)
        return NodePos(p, node)

    def children(self, pos):
        """Return all children nodes for node at position ``pos``.

        Parameters
        ----------
        pos: int
            Position of the node in the tree.

        Returns
        -------
        list of NodePos
            A list of NodePos namedtuples with the position and content of all
            children nodes.
        """
        return [self.child(pos, c) for c in range(self.d)]

    def child(self, parent, pos):
        """Return a child node at position ``pos`` under the ``parent`` node.

        Parameters
        ----------
        parent: int
            Parent node position in the tree.
        pos: int
            Position of the child one under the parent. Ranges from
            [0, arity - 1], where arity is the arity of the SBT
            (usually it is 2, a binary tree).

        Returns
        -------
        NodePos
            A NodePos namedtuple with the position and content of the
            child node.
        """
        cd = self.d * parent + pos + 1
        if cd in self._leaves:
            return NodePos(cd, self._leaves[cd])

        node = self._nodes.get(cd, None)
        return NodePos(cd, node)

    def save(self, path, storage=None, sparseness=0.0, structure_only=False):
        """Saves an SBT description locally and node data to a storage.

        Parameters
        ----------
        path : str
            path to where the SBT description should be saved.
        storage : Storage, optional
            Storage to be used for saving node data.
            Defaults to FSStorage (a hidden directory at the same level of path)
        sparseness : float
            How much of the internal nodes should be saved.
            Defaults to 0.0 (save all internal nodes data),
            can go up to 1.0 (don't save any internal nodes data)
        structure_only: boolean
            Write only the index schema and metadata, but not the data.
            Defaults to False (save data too)

        Returns
        -------
        str
            full path to the new SBT description
        """
        info = {}
        info['d'] = self.d
        info['version'] = 6
        info["index_type"] = self.__class__.__name__  # TODO: check

        # choose between ZipStorage and FS (file system/directory) storage.
        if not path.endswith(".sbt.json"):
            kind = "Zip"
            if not path.endswith('.sbt.zip'):
                path += '.sbt.zip'
            storage = ZipStorage(path)
            backend = "FSStorage"
            name = os.path.basename(path[:-8])
            subdir = '.sbt.{}'.format(name)
            storage_args = FSStorage("", subdir).init_args()
            storage.save(subdir + "/", b"")
            index_filename = os.path.abspath(path)
        else:                             # path.endswith('.sbt.json')
            assert path.endswith('.sbt.json')
            kind = "FS"
            name = os.path.basename(path)
            name = name[:-9]
            index_filename = os.path.abspath(path)

            if storage is None:
                # default storage
                location = os.path.dirname(index_filename)
                subdir = '.sbt.{}'.format(name)

                storage = FSStorage(location, subdir)
                index_filename = os.path.join(location, index_filename)

            backend = [k for (k, v) in STORAGES.items() if v == type(storage)][0]
            storage_args = storage.init_args()

        info['storage'] = {
            'backend': backend,
            'args': storage_args
        }
        info['factory'] = {
            'class': GraphFactory.__name__,
            'args': self.factory.init_args()
        }

        nodes = {}
        leaves = {}
        total_nodes = len(self)
        for n, (i, node) in enumerate(self):
            if node is None:
                continue

            if isinstance(node, Node):
                if random() - sparseness <= 0:
                    continue

            data = {
                # TODO: start using md5sum instead?
                'filename': os.path.basename(node.name),
                'name': node.name
            }

            try:
                node.metadata.pop('max_n_below')
            except (AttributeError, KeyError):
                pass

            data['metadata'] = node.metadata

            if structure_only is False:
                # trigger data loading before saving to the new place
                node.data

                node.storage = storage

                if kind == "Zip":
                    node.save(os.path.join(subdir, data['filename']))
                elif kind == "FS":
                    data['filename'] = node.save(data['filename'])

            if isinstance(node, Node):
                nodes[i] = data
            else:
                leaves[i] = data

            if n % 100 == 0:
                notify("{} of {} nodes saved".format(n+1, total_nodes), end='\r')

        notify("Finished saving nodes, now saving SBT index file.")
        info['nodes'] = nodes
        info['signatures'] = leaves

        if kind == "Zip":
            tree_data = json.dumps(info).encode("utf-8")
            save_path = "{}.sbt.json".format(name)
            storage.save(save_path, tree_data)
            storage.close()

        elif kind == "FS":
            with open(index_filename, 'w') as fp:
                json.dump(info, fp)

        notify("Finished saving SBT index, available at {0}\n".format(index_filename))

        return path


    @classmethod
    def load(cls, location, *, leaf_loader=None, storage=None, print_version_warning=True, cache_size=None):
        """Load an SBT description from a file.

        Parameters
        ----------
        location : str
            path to the SBT description.
        leaf_loader : function, optional
            function to load leaf nodes. Defaults to ``Leaf.load``.
        storage : Storage, optional
            Storage to be used for saving node data.
            Defaults to FSStorage (a hidden directory at the same level of path)

        Returns
        -------
        SBT
            the SBT tree built from the description.
        """
        tempfile = None
        sbt_name = None
        tree_data = None

        if storage is None:
            if ZipStorage.can_open(location):
                storage = ZipStorage(location)
            else:
                if not location.endswith('.sbt.zip'):
                    location2 = location + '.sbt.zip'
                    if ZipStorage.can_open(location2):
                        storage = ZipStorage(location2)

            if storage:
                sbts = storage.list_sbts()
                if len(sbts) == 1:
                    tree_data = storage.load(sbts[0])

                tempfile = NamedTemporaryFile()

                tempfile.write(tree_data)
                tempfile.flush()

                dirname = os.path.dirname(tempfile.name)
                sbt_name = os.path.basename(tempfile.name)

        if sbt_name is None:
            dirname = os.path.dirname(os.path.abspath(location))
            sbt_name = os.path.basename(location)
            if sbt_name.endswith('.sbt.json'):
                sbt_name = sbt_name[:-9]

        sbt_fn = os.path.join(dirname, sbt_name)
        if not sbt_fn.endswith('.sbt.json') and tempfile is None:
            sbt_fn += '.sbt.json'
        with open(sbt_fn) as fp:
            jnodes = json.load(fp)

        if tempfile is not None:
            tempfile.close()

        version = 1
        if isinstance(jnodes, Mapping):
            version = jnodes['version']

        if leaf_loader is None:
            leaf_loader = Leaf.load

        loaders = {
            1: cls._load_v1,
            2: cls._load_v2,
            3: cls._load_v3,
            4: cls._load_v4,
            5: cls._load_v5,
            6: cls._load_v6,
        }

        try:
            loader = loaders[version]
        except KeyError:
            raise IndexNotSupported()

        #if version >= 6:
        #    if jnodes.get("index_type", "SBT") == "LocalizedSBT":
        #        loaders[6] = LocalizedSBT._load_v6

        if version < 3 and storage is None:
            storage = FSStorage(dirname, '.sbt.{}'.format(sbt_name))
        elif storage is None:
            klass = STORAGES[jnodes['storage']['backend']]
            if jnodes['storage']['backend'] == "FSStorage":
                storage = FSStorage(dirname, jnodes['storage']['args']['path'])
            elif storage is None:
                storage = klass(**jnodes['storage']['args'])

        obj = loader(jnodes, leaf_loader, dirname, storage, print_version_warning=print_version_warning, cache_size=cache_size)
        obj._location = location
        return obj

    @staticmethod
    def _load_v1(jnodes, leaf_loader, dirname, storage, *, print_version_warning=True, cache_size=None):

        if jnodes[0] is None:
            raise ValueError("Empty tree!")

        sbt_nodes = {}
        sbt_leaves = {}

        sample_bf = os.path.join(dirname, jnodes[0]['filename'])
        ksize, tablesize, ntables = extract_nodegraph_info(sample_bf)[:3]
        factory = GraphFactory(ksize, tablesize, ntables)

        for i, jnode in enumerate(jnodes):
            if jnode is None:
                continue

            jnode['filename'] = os.path.join(dirname, jnode['filename'])

            if 'internal' in jnode['name']:
                jnode['factory'] = factory
                sbt_node = Node.load(jnode, storage)
                sbt_nodes[i] = sbt_node
            else:
                sbt_node = leaf_loader(jnode, storage)
                sbt_leaves[i] = sbt_node

        tree = SBT(factory, cache_size=cache_size)
        tree._nodes = sbt_nodes
        tree._leaves = sbt_leaves

        return tree

    @classmethod
    def _load_v2(cls, info, leaf_loader, dirname, storage, *, print_version_warning=True, cache_size=None):
        nodes = {int(k): v for (k, v) in info['nodes'].items()}

        if nodes[0] is None:
            raise ValueError("Empty tree!")

        sbt_nodes = {}
        sbt_leaves = {}

        sample_bf = os.path.join(dirname, nodes[0]['filename'])
        k, size, ntables = extract_nodegraph_info(sample_bf)[:3]
        factory = GraphFactory(k, size, ntables)

        for k, node in nodes.items():
            if node is None:
                continue

            node['filename'] = os.path.join(dirname, node['filename'])

            if 'internal' in node['name']:
                node['factory'] = factory
                sbt_node = Node.load(node, storage)
                sbt_nodes[k] = sbt_node
            else:
                sbt_node = leaf_loader(node, storage)
                sbt_leaves[k] = sbt_node

        tree = cls(factory, d=info['d'], cache_size=cache_size)
        tree._nodes = sbt_nodes
        tree._leaves = sbt_leaves

        return tree

    @classmethod
    def _load_v3(cls, info, leaf_loader, dirname, storage, *, print_version_warning=True, cache_size=None):
        nodes = {int(k): v for (k, v) in info['nodes'].items()}

        if not nodes:
            raise ValueError("Empty tree!")

        sbt_nodes = {}
        sbt_leaves = {}

        factory = GraphFactory(*info['factory']['args'])

        max_node = 0
        for k, node in nodes.items():
            if node is None:
                continue

            if 'internal' in node['name']:
                node['factory'] = factory
                sbt_node = Node.load(node, storage)
                sbt_nodes[k] = sbt_node
            else:
                sbt_node = leaf_loader(node, storage)
                sbt_leaves[k] = sbt_node

            max_node = max(max_node, k)

        tree = cls(factory, d=info['d'], storage=storage, cache_size=cache_size)
        tree._nodes = sbt_nodes
        tree._leaves = sbt_leaves
        tree._missing_nodes = {i for i in range(max_node)
                              if i not in sbt_nodes and i not in sbt_leaves}

        if print_version_warning:
            error("WARNING: this is an old index version, please run `sourmash migrate` to update it.")
            error("WARNING: proceeding with execution, but it will take longer to finish!")

        tree._fill_min_n_below()

        return tree

    @classmethod
    def _load_v4(cls, info, leaf_loader, dirname, storage, *, print_version_warning=True, cache_size=None):
        nodes = {int(k): v for (k, v) in info['nodes'].items()}

        if not nodes:
            raise ValueError("Empty tree!")

        sbt_nodes = {}
        sbt_leaves = {}

        factory = GraphFactory(*info['factory']['args'])

        max_node = 0
        for k, node in nodes.items():
            if 'internal' in node['name']:
                node['factory'] = factory
                sbt_node = Node.load(node, storage)
                sbt_nodes[k] = sbt_node
            else:
                sbt_node = leaf_loader(node, storage)
                sbt_leaves[k] = sbt_node

            max_node = max(max_node, k)

        tree = cls(factory, d=info['d'], storage=storage, cache_size=cache_size)
        tree._nodes = sbt_nodes
        tree._leaves = sbt_leaves
        tree._missing_nodes = {i for i in range(max_node)
                              if i not in sbt_nodes and i not in sbt_leaves}

        tree.next_node = max_node

        return tree

    @classmethod
    def _load_v5(cls, info, leaf_loader, dirname, storage, *, print_version_warning=True, cache_size=None):
        nodes = {int(k): v for (k, v) in info['nodes'].items()}
        leaves = {int(k): v for (k, v) in info['leaves'].items()}

        if not leaves:
            raise ValueError("Empty tree!")

        sbt_nodes = {}
        sbt_leaves = {}

        if storage is None:
            klass = STORAGES[info['storage']['backend']]
            if info['storage']['backend'] == "FSStorage":
                storage = FSStorage(dirname, info['storage']['args']['path'])
            elif storage is None:
                storage = klass(**info['storage']['args'])

        factory = GraphFactory(*info['factory']['args'])

        max_node = 0
        for k, node in nodes.items():
            node['factory'] = factory
            sbt_node = Node.load(node, storage)

            sbt_nodes[k] = sbt_node
            max_node = max(max_node, k)

        for k, node in leaves.items():
            sbt_leaf = leaf_loader(node, storage)
            sbt_leaves[k] = sbt_leaf
            max_node = max(max_node, k)

        tree = cls(factory, d=info['d'], storage=storage, cache_size=cache_size)
        tree._nodes = sbt_nodes
        tree._leaves = sbt_leaves
        tree._missing_nodes = {i for i in range(max_node)
                              if i not in sbt_nodes and i not in sbt_leaves}

        return tree

    @classmethod
    def _load_v6(cls, info, leaf_loader, dirname, storage, *, print_version_warning=True, cache_size=None):
        nodes = {int(k): v for (k, v) in info['nodes'].items()}
        leaves = {int(k): v for (k, v) in info['signatures'].items()}

        if not leaves:
            raise ValueError("Empty tree!")

        sbt_nodes = {}
        sbt_leaves = {}

        if storage is None:
            klass = STORAGES[info['storage']['backend']]
            if info['storage']['backend'] == "FSStorage":
                storage = FSStorage(dirname, info['storage']['args']['path'])
            elif storage is None:
                storage = klass(**info['storage']['args'])

        factory = GraphFactory(*info['factory']['args'])

        max_node = 0
        for k, node in nodes.items():
            node['factory'] = factory
            sbt_node = Node.load(node, storage)

            sbt_nodes[k] = sbt_node
            max_node = max(max_node, k)

        for k, node in leaves.items():
            sbt_leaf = leaf_loader(node, storage)
            sbt_leaves[k] = sbt_leaf
            max_node = max(max_node, k)

        tree = cls(factory, d=info['d'], storage=storage, cache_size=cache_size)
        tree._nodes = sbt_nodes
        tree._leaves = sbt_leaves
        tree._missing_nodes = {i for i in range(max_node)
                              if i not in sbt_nodes and i not in sbt_leaves}

        return tree

    def _fill_min_n_below(self):
        """\
        Propagate the smallest hash size below each node up the tree from
        the leaves.
        """
        def fill_min_n_below(node, *args, **kwargs):
            original_min_n_below = node.metadata.get('min_n_below', sys.maxsize)
            min_n_below = original_min_n_below

            children = kwargs['children']
            for child in children:
                if child.node is not None:
                    if isinstance(child.node, Leaf):
                        min_n_below = min(len(child.node.data.minhash), min_n_below)
                    else:
                        child_n = child.node.metadata.get('min_n_below', sys.maxsize)
                        min_n_below = min(child_n, min_n_below)

            if min_n_below == 0:
                min_n_below = 1

            node.metadata['min_n_below'] = min_n_below
            return original_min_n_below != min_n_below

        self._fill_up(fill_min_n_below)

    def _fill_internal(self):

        def fill_nodegraphs(node, *args, **kwargs):
            children = kwargs['children']
            for child in children:
                if child.node is not None:
                    child.node.update(node)
            return True

        self._fill_up(fill_nodegraphs)

    def _fill_up(self, search_fn, *args, **kwargs):
        visited, queue = set(), list(reversed(sorted(self._leaves.keys())))
        debug("started filling up")
        processed = 0
        while queue:
            node_p = queue.pop(0)

            parent = self.parent(node_p)
            if parent is None:
                # we are in the root, no more nodes available to search
                assert len(queue) == 0
                return

            was_missing = False
            if parent.node is None:
                if parent.pos in self._missing_nodes:
                    self._rebuild_node(parent.pos)
                    parent = self.parent(node_p)
                    was_missing = True
                else:
                    continue

            siblings = self.children(parent.pos)

            if node_p not in visited:
                visited.add(node_p)
                for sibling in siblings:
                    visited.add(sibling.pos)
                    try:
                        queue.remove(sibling.pos)
                    except ValueError:
                        pass

                if search_fn(parent.node, children=siblings, *args) or was_missing:
                    queue.append(parent.pos)

            processed += 1
            if processed % 100 == 0:
                debug("processed {}, in queue {}", processed, len(queue), sep='\r')

    def __len__(self):
        internal_nodes = set(self._nodes).union(self._missing_nodes)
        return len(internal_nodes) + len(self._leaves)

    def print_dot(self):
        print("""
        digraph G {
        nodesep=0.3;
        ranksep=0.2;
        margin=0.1;
        node [shape=ellipse];
        edge [arrowsize=0.8];
        """)

        for i, node in self._nodes.items():
            if isinstance(node, Node):
                print('"{}" [shape=box fillcolor=gray style=filled]'.format(
                      node.name))
                for j, child in self.children(i):
                    if child is not None:
                        print('"{}" -> "{}"'.format(node.name, child.name))
        print("}")

    def print(self):
        visited, stack = set(), [0]
        while stack:
            node_p = stack.pop()
            node_g = self._nodes.get(node_p, None)
            if node_p not in visited and node_g is not None:
                visited.add(node_p)
                depth = int(math.floor(math.log(node_p + 1, self.d)))
                print(" " * 4 * depth, node_g)
                if isinstance(node_g, Node):
                    stack.extend(c.pos for c in self.children(node_p)
                                       if c.pos not in visited)

    def __iter__(self):
        for i, node in self._nodes.items():
            yield (i, node)
        for i, node in self._leaves.items():
            yield (i, node)

    def _parents(self, pos=0):
        if pos == 0:
            yield None
        else:
            p = self.parent(pos)
            while p is not None:
                yield p.pos
                p = self.parent(p.pos)

    def leaves(self, with_pos=False):
        for pos, data in self._leaves.items():
            if with_pos:
                yield (pos, data)
            else:
                yield data

    def combine(self, other):
        larger, smaller = self, other
        if len(other) > len(self):
            larger, smaller = other, self

        n = Node(self.factory, name="internal.0", storage=self.storage)
        larger._nodes[0].update(n)
        smaller._nodes[0].update(n)
        new_nodes = {}
        new_nodes[0] = n

        new_leaves = {}

        levels = int(math.ceil(math.log(len(larger), self.d))) + 1
        current_pos = 1
        n_previous = 0
        n_next = 1
        for level in range(1, levels + 1):
            for tree in (larger, smaller):
                for pos in range(n_previous, n_next):
                    if tree._nodes.get(pos, None) is not None:
                        new_node = copy(tree._nodes[pos])
                        new_node.name = "internal.{}".format(current_pos)
                        new_nodes[current_pos] = new_node
                    elif tree._leaves.get(pos, None) is not None:
                        new_node = copy(tree._leaves[pos])
                        new_leaves[current_pos] = new_node
                    current_pos += 1
            n_previous = n_next
            n_next = n_previous + int(self.d ** level)
            current_pos = n_next

        # TODO: do we want to return a new tree, or merge into this one?
        self._nodes = new_nodes
        self._leaves = new_leaves
        return self


class Node(object):
    "Internal node of SBT."

    def __init__(self, factory, name=None, path=None, storage=None):
        self.name = name
        self.storage = storage
        self._factory = factory
        self._data = None
        self._path = path
        self.metadata = dict()

    def __str__(self):
        return '*Node:{name} [occupied: {nb}, fpr: {fpr:.2}]'.format(
                name=self.name, nb=self.data.n_occupied(),
                fpr=calc_expected_collisions(self.data, True, 1.1))

    def save(self, path):
        buf = self.data.to_bytes(compression=1)
        return self.storage.save(path, buf)

    @property
    def data(self):
        if self._data is None:
            if self._path is None:
                self._data = self._factory()
            else:
                data = self.storage.load(self._path)
                self._data = Nodegraph.from_buffer(data)
        return self._data

    @data.setter
    def data(self, new_data):
        self._data = new_data

    def unload(self):
        if self.storage:
            # Don't unload data if there is no Storage
            # TODO: Check that data is actually in the storage?
            self._data = None

    @staticmethod
    def load(info, storage=None):
        new_node = Node(info['factory'],
                        name=info['name'],
                        path=info['filename'],
                        storage=storage)
        new_node.metadata = info.get('metadata', {})
        return new_node

    def update(self, parent):
        parent.data.update(self.data)
        if 'min_n_below' in self.metadata:
            min_n_below = min(parent.metadata.get('min_n_below', sys.maxsize),
                              self.metadata.get('min_n_below'))
            if min_n_below == 0:
                min_n_below = 1
            parent.metadata['min_n_below'] = min_n_below


class Leaf(object):
    def __init__(self, metadata, data=None, name=None, storage=None, path=None):
        self.metadata = metadata

        if name is None:
            name = metadata
        self.name = name

        self.storage = storage

        self._data = data
        self._path = path

    def __str__(self):
        return '**Leaf:{name} [occupied: {nb}, fpr: {fpr:.2}] -> {metadata}'.format(
                name=self.name, metadata=self.metadata,
                nb=self.data.n_occupied(),
                fpr=calc_expected_collisions(self.data, True, 1.1))

    @property
    def data(self):
        if self._data is None:
            data = self.storage.load(self._path)
            self._data = Nodegraph.from_buffer(data)
        return self._data

    @data.setter
    def data(self, new_data):
        self._data = new_data

    def unload(self):
        if self.storage:
            # Don't unload data if there is no Storage
            # TODO: Check that data is actually in the storage?
            self._data = None

    def save(self, path):
        buf = self.data.to_bytes(compression=1)
        return self.storage.save(path, buf)

    def update(self, parent):
        parent.data.update(self.data)

    @classmethod
    def load(cls, info, storage=None):
        return cls(info['metadata'],
                   name=info['name'],
                   path=info['filename'],
                   storage=storage)


def filter_distance(filter_a, filter_b, n=1000):
    """
    Compute a heuristic distance per bit between two Bloom filters.

    Parameters
    ----------
    filter_a : Nodegraph
    filter_b : Nodegraph
    n        : int
        Number of positions to compare (in groups of 8)

    Returns
    -------
    float
        The distance between both filters (from 0.0 to 1.0)
    """
    from numpy import array

    A = filter_a.graph.get_raw_tables()
    B = filter_b.graph.get_raw_tables()
    distance = 0
    for q, p in zip(A, B):
        a = array(q, copy=False)
        b = array(p, copy=False)
        for i in map(lambda x: randint(0, len(a)), range(n)):
            distance += sum(map(int,
                            [not bool((a[i] >> j) & 1) ^ bool((b[i] >> j) & 1)
                             for j in range(8)]))
    return distance / (8.0 * len(A) * n)


def convert_cmd(name, backend):
    "Convert an SBT to use a different back end."
    from .sbtmh import SigLeaf

    options = backend.split('(')
    backend = options.pop(0)
    backend = backend.lower().strip("'")

    if options:
      print(options)
      options = options[0].split(')')
      options = [options.pop(0)]
      #options = {}
    else:
      options = []

    if backend.lower() in ('ipfs', 'ipfsstorage'):
        backend = IPFSStorage
    elif backend.lower() in ('redis', 'redisstorage'):
        backend = RedisStorage
    elif backend.lower() in ('zip', 'zipstorage'):
        backend = ZipStorage
    elif backend.lower() in ('fs', 'fsstorage'):
        backend = FSStorage
        if options:
            options = [os.path.dirname(options[0]), os.path.basename(options[0])]
        else:
            # this is the default for SBT v2
            tag = '.sbt.' + os.path.basename(name)
            if tag.endswith('.sbt.json'):
                tag = tag[:-9]
            path = os.path.dirname(name)
            options = [path, tag]

    else:
        error('backend not recognized: {}'.format(backend))

    with backend(*options) as storage:
        sbt = SBT.load(name, leaf_loader=SigLeaf.load)
        sbt.save(name, storage=storage)<|MERGE_RESOLUTION|>--- conflicted
+++ resolved
@@ -411,21 +411,6 @@
 
             # leaf node? downsample so we can do signature comparison.
             if isinstance(node, SigLeaf):
-<<<<<<< HEAD
-                subj_mh = downsample_node(node.data.minhash)
-                subj_size = len(subj_mh)
-
-                subj_mh = subj_mh.flatten()
-
-                assert not subj_mh.track_abundance
-                merged = subj_mh + query_mh
-                intersect = set(query_mh.hashes) & set(subj_mh.hashes)
-                intersect &= set(merged.hashes)
-
-                shared_size = len(intersect)
-                total_size = len(merged)
-                is_leaf = True
-=======
                 is_leaf = True
 
                 subj_mh = downsample_node(node.data.minhash)
@@ -435,7 +420,6 @@
                 assert not subj_mh.track_abundance
 
                 shared_size, total_size = query_mh.intersection_and_union_size(subj_mh)
->>>>>>> f02e2506
             else:  # Node / Nodegraph by minhash comparison
                 # no downsampling needed --
                 shared_size = node.data.matches(query_mh)
