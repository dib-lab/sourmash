--- conflicted
+++ resolved
@@ -569,13 +569,10 @@
     def add(self, ss):
         self.count += 1
 
-<<<<<<< HEAD
     def add_many(self, sslist):
         for ss in sslist:
             self.add(ss)
 
-=======
->>>>>>> c158c691
 
 class SaveSignatures_NoOutput(_BaseSaveSignaturesToLocation):
     "Do not save signatures."
@@ -613,9 +610,6 @@
     def add(self, ss):
         super().add(ss)
         md5 = ss.md5sum()
-<<<<<<< HEAD
-        outname = os.path.join(self.location, f"{md5}.sig.gz")
-=======
 
         # don't overwrite even if duplicate md5sum
         outname = os.path.join(self.location, f"{md5}.sig.gz")
@@ -627,7 +621,6 @@
                     break
                 i += 1
 
->>>>>>> c158c691
         with gzip.open(outname, "wb") as fp:
             sig.save_signatures([ss], fp, compression=1)
 
@@ -684,8 +677,6 @@
     def open(self):
         self.zf = zipfile.ZipFile(self.location, 'w', zipfile.ZIP_STORED)
 
-<<<<<<< HEAD
-=======
     def _exists(self, name):
         try:
             self.zf.getinfo(name)
@@ -693,15 +684,12 @@
         except KeyError:
             return False
 
->>>>>>> c158c691
     def add(self, ss):
         assert self.zf
         super().add(ss)
 
         md5 = ss.md5sum()
         outname = f"signatures/{md5}.sig.gz"
-<<<<<<< HEAD
-=======
 
         # don't overwrite even if duplicate md5sum.
         if self._exists(outname):
@@ -712,7 +700,6 @@
                     break
                 i += 1
 
->>>>>>> c158c691
         json_str = sourmash.save_signatures([ss], compression=1)
         self.zf.writestr(outname, json_str)
 
