"""
Utility functions for sourmash CLI commands.
"""
import sys
import os
import argparse
import itertools
from enum import Enum
import traceback

import screed

from sourmash.sbtmh import load_sbt_index
from sourmash.lca.lca_db import load_single_database
import sourmash.exceptions

from . import signature
from .logging import notify, error, debug_literal

from .index import LinearIndex, MultiIndex
from . import signature as sig
from .sbt import SBT
from .sbtmh import SigLeaf
from .lca import LCA_Database
import sourmash

DEFAULT_LOAD_K = 31


def get_moltype(sig, require=False):
    mh = sig.minhash
    if mh.moltype in ('DNA', 'dayhoff', 'hp', 'protein'):
        moltype = mh.moltype
    else:
        raise ValueError('unknown molecule type for sig {}'.format(sig))

    return moltype


def calculate_moltype(args, default=None):
    moltype = default

    n = 0
    if args.dna:
        moltype = 'DNA'
        n += 1
    if args.dayhoff:
        moltype = 'dayhoff'
        n += 1
    if args.hp:
        moltype = 'hp'
        n += 1
    if args.protein:
        moltype = 'protein'
        n += 1

    if n > 1:
        error("cannot specify more than one of --dna/--rna/--protein/--hp/--dayhoff")
        sys.exit(-1)

    return moltype


def load_query_signature(filename, ksize, select_moltype, select_md5=None):
    """Load a single signature to use as a query.

    Uses load_file_as_signatures underneath, so can load from collections
    and indexed databases.
    """
    try:
        sl = load_file_as_signatures(filename, ksize=ksize,
                                     select_moltype=select_moltype)
        sl = list(sl)
    except (OSError, ValueError):
        error(f"Cannot open query file '{filename}'")
        sys.exit(-1)

    if len(sl) and select_md5:
        found_sig = None
        for sig in sl:
            sig_md5 = sig.md5sum()
            if sig_md5.startswith(select_md5.lower()):
                # make sure we pick only one --
                if found_sig is not None:
                    error(f"Error! Multiple signatures start with md5 '{select_md5}'")
                    error("Please use a longer --md5 selector.")
                    sys.exit(-1)
                else:
                    found_sig = sig

            sl = [found_sig]

    if len(sl) and ksize is None:
        ksizes = set([ ss.minhash.ksize for ss in sl ])
        if len(ksizes) == 1:
            ksize = ksizes.pop()
            sl = [ ss for ss in sl if ss.minhash.ksize == ksize ]
            notify(f'select query k={ksize} automatically.')
        elif DEFAULT_LOAD_K in ksizes:
            sl = [ ss for ss in sl if ss.minhash.ksize == DEFAULT_LOAD_K ]
            notify(f'selecting default query k={DEFAULT_LOAD_K}.')
    elif ksize:
        notify(f'selecting specified query k={ksize}')

    if len(sl) != 1:
        error(f"When loading query from '{filename}'", filename)
        error(f'{len(sl)} signatures matching ksize and molecule type;')
        error('need exactly one. Specify --ksize or --dna, --rna, or --protein.')
        sys.exit(-1)

    return sl[0]


def _check_suffix(filename, endings):
    for ending in endings:
        if filename.endswith(ending):
            return True
    return False


def traverse_find_sigs(filenames, yield_all_files=False):
    """Find all .sig and .sig.gz files in & beneath 'filenames'.

    By default, this function returns files with .sig and .sig.gz extensions.
    If 'yield_all_files' is True, this will return _all_ files
    (but not directories).
    """
    endings = ('.sig', '.sig.gz')
    for filename in filenames:
        # check for files in filenames:
        if os.path.isfile(filename):
            if yield_all_files or _check_suffix(filename, endings):
                yield filename

        # filename is a directory -- traverse beneath!
        elif os.path.isdir(filename):
            for root, dirs, files in os.walk(filename):
                for name in files:
                    fullname = os.path.join(root, name)
                    if yield_all_files or _check_suffix(fullname, endings):
                        yield fullname


def load_dbs_and_sigs(filenames, query, is_similarity_query, *, cache_size=None):
    """
    Load one or more SBTs, LCAs, and/or signatures.

    Check for compatibility with query.

    This is basically a user-focused wrapping of _load_databases.
    """
    query_mh = query.minhash

    containment = True
    if is_similarity_query:
        containment = False

    databases = []
    for filename in filenames:
        notify(f'loading from {filename}...', end='\r')

        try:
            db = _load_database(filename, False, cache_size=cache_size)
        except ValueError as e:
            # cannot load database!
            notify(str(e))
            sys.exit(-1)

        try:
            db = db.select(moltype=query_mh.moltype,
                           ksize=query_mh.ksize,
                           num=query_mh.num,
                           scaled=query_mh.scaled,
                           containment=containment)
        except ValueError as exc:
            # incompatible collection specified!
            notify(f"ERROR: cannot use '{filename}' for this query.")
            notify(str(exc))
            sys.exit(-1)

        # 'select' returns nothing => all signatures filtered out. fail!
        if not db:
            notify(f"no compatible signatures found in '{filename}'")
            sys.exit(-1)

        databases.append(db)

    # calc num loaded info.
    n_signatures = 0
    n_databases = 0
    for db in databases:
        if db.is_database:
            n_databases += 1
        else:
            n_signatures += len(db)

    notify(' '*79, end='\r')
    if n_signatures and n_databases:
        notify(f'loaded {n_signatures} signatures and {n_databases} databases total.')
    elif n_signatures and not n_databases:
        notify(f'loaded {n_signatures} signatures.')
    elif n_databases and not n_signatures:
        notify(f'loaded {n_databases} databases.')

    if databases:
        print('')
    else:
        notify('** ERROR: no signatures or databases loaded?')
        sys.exit(-1)

    return databases


def _load_stdin(filename, **kwargs):
    "Load collection from .sig file streamed in via stdin"
    db = None
    if filename == '-':
        db = LinearIndex.load(sys.stdin)

    return db


def _multiindex_load_from_file_list(filename, **kwargs):
    "Load collection from a list of signature/database files"
    db = MultiIndex.load_from_file_list(filename)

    return db


def _multiindex_load_from_path(filename, **kwargs):
    "Load collection from a directory."
    traverse_yield_all = kwargs['traverse_yield_all']
    db = MultiIndex.load_from_path(filename, traverse_yield_all)

    return db


def _load_sigfile(filename, **kwargs):
    "Load collection from a signature JSON file"
    try:
        db = LinearIndex.load(filename)
    except sourmash.exceptions.SourmashError as exc:
        raise ValueError(exc)

    return db


def _load_sbt(filename, **kwargs):
    "Load collection from an SBT."
    cache_size = kwargs.get('cache_size')

    try:
        db = load_sbt_index(filename, cache_size=cache_size)
    except FileNotFoundError as exc:
        raise ValueError(exc)

    return db


def _load_revindex(filename, **kwargs):
    "Load collection from an LCA database/reverse index."
    db, _, _ = load_single_database(filename)
    return db

<<<<<<< HEAD
=======
            file_list = load_pathlist_from_file(filename)
            for fname in file_list:
                idx = load_file_as_index(fname)
                src = fname
>>>>>>> ed3c8096

# all loader functions, in order.
_loader_functions = [
    ("load from stdin", _load_stdin),
    ("load from directory", _multiindex_load_from_path),
    ("load from sig file", _load_sigfile),
    ("load from file list", _multiindex_load_from_file_list),
    ("load SBT", _load_sbt),
    ("load revindex", _load_revindex),
    ]


def _load_database(filename, traverse_yield_all, *, cache_size=None):
    """Load file as a database - list of signatures, LCA, SBT, etc.

    Return Index object.

    This is an internal function used by other functions in sourmash_args.
    """
    loaded = False

    # iterate through loader functions, trying them all. Catch ValueError
    # but nothing else.
    for (desc, load_fn) in _loader_functions:
        try:
            debug_literal(f"_load_databases: trying loader fn {desc}")
            db = load_fn(filename,
                         traverse_yield_all=traverse_yield_all,
                         cache_size=cache_size)
        except ValueError as exc:
            debug_literal(f"_load_databases: FAIL on fn {desc}.")
            debug_literal(traceback.format_exc())

        if db:
            loaded = True
            break

    # check to see if it's a FASTA/FASTQ record (i.e. screed loadable)
    # so we can provide a better error message to users.
    if not loaded:
        successful_screed_load = False
        it = None
        try:
            # CTB: could be kind of time consuming for a big record, but at the
            # moment screed doesn't expose format detection cleanly.
            with screed.open(filename) as it:
                record = next(iter(it))
            successful_screed_load = True
        except:
            pass

        if successful_screed_load:
            raise ValueError(f"Error while reading signatures from '{filename}' - got sequences instead! Is this a FASTA/FASTQ file?")

    if not loaded:
        raise ValueError(f"Error while reading signatures from '{filename}'.")

    if loaded:                  # this is a bit redundant but safe > sorry
        assert db

    return db


def load_file_as_index(filename, yield_all_files=False):
    """Load 'filename' as a database; generic database loader.

    If 'filename' contains an SBT or LCA indexed database, will return
    the appropriate objects.

    If 'filename' is a JSON file containing one or more signatures, will
    return an Index object containing those signatures.

    If 'filename' is a directory, will load *.sig underneath
    this directory into an Index object. If yield_all_files=True, will
    attempt to load all files.
    """
    return _load_database(filename, yield_all_files)


def load_file_as_signatures(filename, select_moltype=None, ksize=None,
                            yield_all_files=False,
                            progress=None):
    """Load 'filename' as a collection of signatures. Return an iterable.

    If 'filename' contains an SBT or LCA indexed database, will return
    a signatures() generator.

    If 'filename' is a JSON file containing one or more signatures, will
    return a list of those signatures.

    If 'filename' is a directory, will load *.sig
    underneath this directory into a list of signatures. If
    yield_all_files=True, will attempt to load all files.

    Applies selector function if select_moltype and/or ksize are given.
    """
    if progress:
        progress.notify(filename)

    db = _load_database(filename, yield_all_files)
    db = db.select(moltype=select_moltype, ksize=ksize)
    loader = db.signatures()

    if progress:
        return progress.start_file(filename, loader)
    else:
        return loader


def load_pathlist_from_file(filename):
    "Load a list-of-files text file."
    try:
        with open(filename, 'rt') as fp:
            file_list = [ x.rstrip('\r\n') for x in fp ]

        if not os.path.exists(file_list[0]):
            raise ValueError("first element of list-of-files does not exist")
    except OSError:
        raise ValueError(f"cannot open file '{filename}'")
    except UnicodeDecodeError:
        raise ValueError(f"cannot parse file '{filename}' as list of filenames")

    return file_list


class FileOutput(object):
    """A context manager for file outputs that handles sys.stdout gracefully.

    Usage:

       with FileOutput(filename, mode) as fp:
          ...

    does what you'd expect, but it handles the situation where 'filename'
    is '-' or None. This makes it nicely compatible with argparse usage,
    e.g.

    p = argparse.ArgumentParser()
    p.add_argument('--output')
    args = p.parse_args()
    ...
    with FileOutput(args.output, 'wt') as fp:
       ...

    will properly handle no argument or '-' as sys.stdout.
    """
    def __init__(self, filename, mode='wt', newline=None):
        self.filename = filename
        self.mode = mode
        self.fp = None
        self.newline = newline

    def open(self):
        if self.filename == '-' or self.filename is None:
            return sys.stdout
        self.fp = open(self.filename, self.mode, newline=self.newline)
        return self.fp

    def __enter__(self):
        return self.open()

    def __exit__(self, type, value, traceback):
        # do we need to handle exceptions here?
        if self.fp:
            self.fp.close()

        return False

class FileOutputCSV(FileOutput):
    """A context manager for CSV file outputs.

    Usage:

       with FileOutputCSV(filename) as fp:
          ...

    does what you'd expect, but it handles the situation where 'filename'
    is '-' or None. This makes it nicely compatible with argparse usage,
    e.g.

    p = argparse.ArgumentParser()
    p.add_argument('--output')
    args = p.parse_args()
    ...
    with FileOutputCSV(args.output) as w:
       ...

    will properly handle no argument or '-' as sys.stdout.
    """
    def __init__(self, filename):
        self.filename = filename
        self.fp = None

    def open(self):
        if self.filename == '-' or self.filename is None:
            return sys.stdout
        self.fp = open(self.filename, 'w', newline='')
        return self.fp


class SignatureLoadingProgress(object):
    """A wrapper for signature loading progress reporting.

    Instantiate this class once, and then pass it to load_file_as_signatures
    with progress=<obj>.

    Alternatively, call obj.start_file(filename, iter) each time you
    start loading signatures from a new file via iter.

    You can optionally notify of reading a file with `.notify(filename)`.
    """
    def __init__(self, reporting_interval=10):
        self.n_sig = 0
        self.interval = reporting_interval
        self.screen_width = 79

    def short_notify(self, msg_template, *args, **kwargs):
        """Shorten the notification message so that it fits on one line.

        Good for repeating notifications with end='\r' especially...
        """

        msg = msg_template.format(*args, **kwargs)
        end = kwargs.get('end', '\n')
        w = self.screen_width

        if len(msg) > w:
            truncate_len = len(msg) - w + 3
            msg = '<<<' + msg[truncate_len:]

        notify(msg, end=end)

    def notify(self, filename):
        self.short_notify("...reading from file '{}'",
                          filename, end='\r')

    def start_file(self, filename, loader):
        n_this = 0
        n_before = self.n_sig

        try:
            for result in loader:
                # track n from this file, as well as total n
                n_this += 1
                n_total = n_before + n_this
                if n_this and n_total % self.interval == 0:
                    self.short_notify("...loading from '{}' / {} sigs total",
                                      filename, n_total, end='\r')

                yield result
        except KeyboardInterrupt:
            # might as well nicely handle CTRL-C while we're at it!
            notify('\n(CTRL-C received! quitting.)')
            sys.exit(-1)
        finally:
            self.n_sig += n_this

        self.short_notify("loaded {} sigs from '{}'", n_this, filename)<|MERGE_RESOLUTION|>--- conflicted
+++ resolved
@@ -220,9 +220,9 @@
     return db
 
 
-def _multiindex_load_from_file_list(filename, **kwargs):
+def _multiindex_load_from_pathlist(filename, **kwargs):
     "Load collection from a list of signature/database files"
-    db = MultiIndex.load_from_file_list(filename)
+    db = MultiIndex.load_from_pathlist(filename)
 
     return db
 
@@ -262,20 +262,13 @@
     db, _, _ = load_single_database(filename)
     return db
 
-<<<<<<< HEAD
-=======
-            file_list = load_pathlist_from_file(filename)
-            for fname in file_list:
-                idx = load_file_as_index(fname)
-                src = fname
->>>>>>> ed3c8096
 
 # all loader functions, in order.
 _loader_functions = [
     ("load from stdin", _load_stdin),
     ("load from directory", _multiindex_load_from_path),
     ("load from sig file", _load_sigfile),
-    ("load from file list", _multiindex_load_from_file_list),
+    ("load from file list", _multiindex_load_from_pathlist),
     ("load SBT", _load_sbt),
     ("load revindex", _load_revindex),
     ]
