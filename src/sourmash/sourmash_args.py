"""
Utility functions for sourmash CLI commands.
"""
import sys
import os
import argparse
import itertools
from enum import Enum
import traceback

import screed

from sourmash.sbtmh import load_sbt_index
from sourmash.lca.lca_db import load_single_database
import sourmash.exceptions

from . import signature
from .logging import notify, error, debug_literal

from .index import (LinearIndex, ZipFileLinearIndex, MultiIndex)
from . import signature as sig
from .sbt import SBT
from .sbtmh import SigLeaf
from .lca import LCA_Database
import sourmash

DEFAULT_LOAD_K = 31


def get_moltype(sig, require=False):
    mh = sig.minhash
    if mh.moltype in ('DNA', 'dayhoff', 'hp', 'protein'):
        moltype = mh.moltype
    else:
        raise ValueError('unknown molecule type for sig {}'.format(sig))

    return moltype


def calculate_moltype(args, default=None):
    moltype = default

    n = 0
    if args.dna:
        moltype = 'DNA'
        n += 1
    if args.dayhoff:
        moltype = 'dayhoff'
        n += 1
    if args.hp:
        moltype = 'hp'
        n += 1
    if args.protein:
        moltype = 'protein'
        n += 1

    if n > 1:
        error("cannot specify more than one of --dna/--rna/--protein/--hp/--dayhoff")
        sys.exit(-1)

    return moltype


def load_query_signature(filename, ksize, select_moltype, select_md5=None):
    """Load a single signature to use as a query.

    Uses load_file_as_signatures underneath, so can load from collections
    and indexed databases.
    """
    try:
        sl = load_file_as_signatures(filename, ksize=ksize,
                                     select_moltype=select_moltype)
        sl = list(sl)
    except (OSError, ValueError):
        error(f"Cannot open query file '{filename}'")
        sys.exit(-1)

    if len(sl) and select_md5:
        found_sig = None
        for sig in sl:
            sig_md5 = sig.md5sum()
            if sig_md5.startswith(select_md5.lower()):
                # make sure we pick only one --
                if found_sig is not None:
                    error(f"Error! Multiple signatures start with md5 '{select_md5}'")
                    error("Please use a longer --md5 selector.")
                    sys.exit(-1)
                else:
                    found_sig = sig

            sl = [found_sig]

    if len(sl) and ksize is None:
        ksizes = set([ ss.minhash.ksize for ss in sl ])
        if len(ksizes) == 1:
            ksize = ksizes.pop()
            sl = [ ss for ss in sl if ss.minhash.ksize == ksize ]
            notify(f'select query k={ksize} automatically.')
        elif DEFAULT_LOAD_K in ksizes:
            sl = [ ss for ss in sl if ss.minhash.ksize == DEFAULT_LOAD_K ]
            notify(f'selecting default query k={DEFAULT_LOAD_K}.')
    elif ksize:
        notify(f'selecting specified query k={ksize}')

    if len(sl) != 1:
        error(f"When loading query from '{filename}'", filename)
        error(f'{len(sl)} signatures matching ksize and molecule type;')
        error('need exactly one. Specify --ksize or --dna, --rna, or --protein.')
        sys.exit(-1)

    return sl[0]


def _check_suffix(filename, endings):
    for ending in endings:
        if filename.endswith(ending):
            return True
    return False


def traverse_find_sigs(filenames, yield_all_files=False):
    """Find all .sig and .sig.gz files in & beneath 'filenames'.

    By default, this function returns files with .sig and .sig.gz extensions.
    If 'yield_all_files' is True, this will return _all_ files
    (but not directories).
    """
    endings = ('.sig', '.sig.gz')
    for filename in filenames:
        # check for files in filenames:
        if os.path.isfile(filename):
            if yield_all_files or _check_suffix(filename, endings):
                yield filename

        # filename is a directory -- traverse beneath!
        elif os.path.isdir(filename):
            for root, dirs, files in os.walk(filename):
                for name in files:
                    fullname = os.path.join(root, name)
                    if yield_all_files or _check_suffix(fullname, endings):
                        yield fullname


def load_dbs_and_sigs(filenames, query, is_similarity_query, *, cache_size=None):
    """
    Load one or more SBTs, LCAs, and/or collections of signatures.

    Check for compatibility with query.

    This is basically a user-focused wrapping of _load_databases.
    """
    query_mh = query.minhash

    containment = True
    if is_similarity_query:
        containment = False

    databases = []
    for filename in filenames:
        notify(f'loading from {filename}...', end='\r')

        try:
            db = _load_database(filename, False, cache_size=cache_size)
        except ValueError as e:
            # cannot load database!
            notify(str(e))
            sys.exit(-1)

        try:
            db = db.select(moltype=query_mh.moltype,
                           ksize=query_mh.ksize,
                           num=query_mh.num,
                           scaled=query_mh.scaled,
                           containment=containment)
        except ValueError as exc:
            # incompatible collection specified!
            notify(f"ERROR: cannot use '{filename}' for this query.")
            notify(str(exc))
            sys.exit(-1)

        # 'select' returns nothing => all signatures filtered out. fail!
        if not db:
            notify(f"no compatible signatures found in '{filename}'")
            sys.exit(-1)

        databases.append(db)

    # calc num loaded info.
    n_signatures = 0
    n_databases = 0
    for db in databases:
        if db.is_database:
            n_databases += 1
        else:
            n_signatures += len(db)

    notify(' '*79, end='\r')
    if n_signatures and n_databases:
        notify(f'loaded {n_signatures} signatures and {n_databases} databases total.')
    elif n_signatures and not n_databases:
        notify(f'loaded {n_signatures} signatures.')
    elif n_databases and not n_signatures:
        notify(f'loaded {n_databases} databases.')

    if databases:
        print('')
    else:
        notify('** ERROR: no signatures or databases loaded?')
        sys.exit(-1)

    return databases


def _load_stdin(filename, **kwargs):
    "Load collection from .sig file streamed in via stdin"
    db = None
    if filename == '-':
        db = LinearIndex.load(sys.stdin)

<<<<<<< HEAD
        # zip file full of signatures
        elif dbtype == DatabaseType.ZIPFILE:
            db = db.select(ksize=query_ksize, moltype=query_moltype)

            if not check_lca_db_is_compatible(filename, db, query):
                sys.exit(-1)
            query_scaled = query.minhash.scaled

            notify('loaded zip file {}', filename, end='\r')
            n_databases += 1

            databases.append(db)

        # unknown!?
        else:
            raise Exception("unknown dbtype {}".format(dbtype))
=======
    return db
>>>>>>> 6d8663e1


def _multiindex_load_from_file_list(filename, **kwargs):
    "Load collection from a list of signature/database files"
    db = MultiIndex.load_from_file_list(filename)

    return db


def _multiindex_load_from_path(filename, **kwargs):
    "Load collection from a directory."
    traverse_yield_all = kwargs['traverse_yield_all']
    db = MultiIndex.load_from_path(filename, traverse_yield_all)

    return db

<<<<<<< HEAD
class DatabaseType(Enum):
    SIGLIST = 1
    SBT = 2
    LCA = 3
    ZIPFILE = 4
=======
>>>>>>> 6d8663e1

def _load_sigfile(filename, **kwargs):
    "Load collection from a signature JSON file"
    try:
        db = LinearIndex.load(filename)
    except sourmash.exceptions.SourmashError as exc:
        raise ValueError(exc)

<<<<<<< HEAD
def _load_database(filename, traverse_yield_all, *, cache_size=None):
    """Load file as a database - list of signatures, LCA, SBT, Zip file, etc.
=======
    return db
>>>>>>> 6d8663e1


def _load_sbt(filename, **kwargs):
    "Load collection from an SBT."
    cache_size = kwargs.get('cache_size')

    try:
        db = load_sbt_index(filename, cache_size=cache_size)
    except FileNotFoundError as exc:
        raise ValueError(exc)

    return db


def _load_revindex(filename, **kwargs):
    "Load collection from an LCA database/reverse index."
    db, _, _ = load_single_database(filename)
    return db


# all loader functions, in order.
_loader_functions = [
    ("load from stdin", _load_stdin),
    ("load from directory", _multiindex_load_from_path),
    ("load from sig file", _load_sigfile),
    ("load from file list", _multiindex_load_from_file_list),
    ("load SBT", _load_sbt),
    ("load revindex", _load_revindex),
    ]


def _load_database(filename, traverse_yield_all, *, cache_size=None):
    """Load file as a database - list of signatures, LCA, SBT, etc.

    Return Index object.

    This is an internal function used by other functions in sourmash_args.
    """
    loaded = False

    # iterate through loader functions, trying them all. Catch ValueError
    # but nothing else.
    for (desc, load_fn) in _loader_functions:
        try:
            debug_literal(f"_load_databases: trying loader fn {desc}")
            db = load_fn(filename,
                         traverse_yield_all=traverse_yield_all,
                         cache_size=cache_size)
        except ValueError as exc:
            debug_literal(f"_load_databases: FAIL on fn {desc}.")
            debug_literal(traceback.format_exc())

        if db:
            loaded = True
            break

    if not loaded:                    # try load as ZipFileLinearIndex
        if filename.endswith('.zip'):
            try:
                db = ZipFileLinearIndex.load(filename,
                                             traverse_yield_all=traverse_yield_all)
                loaded = True
                dbtype = DatabaseType.ZIPFILE
            except:
                raise
                pass

    # check to see if it's a FASTA/FASTQ record (i.e. screed loadable)
    # so we can provide a better error message to users.
    if not loaded:
        successful_screed_load = False
        it = None
        try:
            # CTB: could be kind of time consuming for a big record, but at the
            # moment screed doesn't expose format detection cleanly.
            with screed.open(filename) as it:
                record = next(iter(it))
            successful_screed_load = True
        except:
            pass

        if successful_screed_load:
            raise ValueError(f"Error while reading signatures from '{filename}' - got sequences instead! Is this a FASTA/FASTQ file?")

    if not loaded:
        raise ValueError(f"Error while reading signatures from '{filename}'.")

    if loaded:                  # this is a bit redundant but safe > sorry
        assert db

    return db


def load_file_as_index(filename, yield_all_files=False):
    """Load 'filename' as a database; generic database loader.

    If 'filename' contains an SBT or LCA indexed database, or a regular
    Zip file, will return the appropriate objects. If a Zip file and
    yield_all_files=True, will try to load all files within zip, not just
    .sig files.

    If 'filename' is a JSON file containing one or more signatures, will
    return an Index object containing those signatures.

    If 'filename' is a directory, will load *.sig underneath
    this directory into an Index object. If yield_all_files=True, will
    attempt to load all files.
    """
    return _load_database(filename, yield_all_files)


def load_file_as_signatures(filename, select_moltype=None, ksize=None,
                            yield_all_files=False,
                            progress=None):
    """Load 'filename' as a collection of signatures. Return an iterable.

    If 'filename' contains an SBT or LCA indexed database, or a regular
    Zip file, will return a signatures() generator. If a Zip file and
    yield_all_files=True, will try to load all files within zip, not just
    .sig files.

    If 'filename' is a JSON file containing one or more signatures, will
    return a list of those signatures.

    If 'filename' is a directory, will load *.sig
    underneath this directory into a list of signatures. If
    yield_all_files=True, will attempt to load all files.

    Applies selector function if select_moltype and/or ksize are given.
    """
    if progress:
        progress.notify(filename)

    db = _load_database(filename, yield_all_files)
    db = db.select(moltype=select_moltype, ksize=ksize)
    loader = db.signatures()

    if progress:
        return progress.start_file(filename, loader)
    else:
        return loader


def load_file_list_of_signatures(filename):
    "Load a list-of-files text file."
    try:
        with open(filename, 'rt') as fp:
            file_list = [ x.rstrip('\r\n') for x in fp ]

        if not os.path.exists(file_list[0]):
            raise ValueError("first element of list-of-files does not exist")
    except OSError:
        raise ValueError(f"cannot open file '{filename}'")
    except UnicodeDecodeError:
        raise ValueError(f"cannot parse file '{filename}' as list of filenames")

    return file_list


class FileOutput(object):
    """A context manager for file outputs that handles sys.stdout gracefully.

    Usage:

       with FileOutput(filename, mode) as fp:
          ...

    does what you'd expect, but it handles the situation where 'filename'
    is '-' or None. This makes it nicely compatible with argparse usage,
    e.g.

    p = argparse.ArgumentParser()
    p.add_argument('--output')
    args = p.parse_args()
    ...
    with FileOutput(args.output, 'wt') as fp:
       ...

    will properly handle no argument or '-' as sys.stdout.
    """
    def __init__(self, filename, mode='wt', newline=None):
        self.filename = filename
        self.mode = mode
        self.fp = None
        self.newline = newline

    def open(self):
        if self.filename == '-' or self.filename is None:
            return sys.stdout
        self.fp = open(self.filename, self.mode, newline=self.newline)
        return self.fp

    def __enter__(self):
        return self.open()

    def __exit__(self, type, value, traceback):
        # do we need to handle exceptions here?
        if self.fp:
            self.fp.close()

        return False

class FileOutputCSV(FileOutput):
    """A context manager for CSV file outputs.

    Usage:

       with FileOutputCSV(filename) as fp:
          ...

    does what you'd expect, but it handles the situation where 'filename'
    is '-' or None. This makes it nicely compatible with argparse usage,
    e.g.

    p = argparse.ArgumentParser()
    p.add_argument('--output')
    args = p.parse_args()
    ...
    with FileOutputCSV(args.output) as w:
       ...

    will properly handle no argument or '-' as sys.stdout.
    """
    def __init__(self, filename):
        self.filename = filename
        self.fp = None

    def open(self):
        if self.filename == '-' or self.filename is None:
            return sys.stdout
        self.fp = open(self.filename, 'w', newline='')
        return self.fp


class SignatureLoadingProgress(object):
    """A wrapper for signature loading progress reporting.

    Instantiate this class once, and then pass it to load_file_as_signatures
    with progress=<obj>.

    Alternatively, call obj.start_file(filename, iter) each time you
    start loading signatures from a new file via iter.

    You can optionally notify of reading a file with `.notify(filename)`.
    """
    def __init__(self, reporting_interval=10):
        self.n_sig = 0
        self.interval = reporting_interval
        self.screen_width = 79

    def short_notify(self, msg_template, *args, **kwargs):
        """Shorten the notification message so that it fits on one line.

        Good for repeating notifications with end='\r' especially...
        """

        msg = msg_template.format(*args, **kwargs)
        end = kwargs.get('end', '\n')
        w = self.screen_width

        if len(msg) > w:
            truncate_len = len(msg) - w + 3
            msg = '<<<' + msg[truncate_len:]

        notify(msg, end=end)

    def notify(self, filename):
        self.short_notify("...reading from file '{}'",
                          filename, end='\r')

    def start_file(self, filename, loader):
        n_this = 0
        n_before = self.n_sig

        try:
            for result in loader:
                # track n from this file, as well as total n
                n_this += 1
                n_total = n_before + n_this
                if n_this and n_total % self.interval == 0:
                    self.short_notify("...loading from '{}' / {} sigs total",
                                      filename, n_total, end='\r')

                yield result
        except KeyboardInterrupt:
            # might as well nicely handle CTRL-C while we're at it!
            notify('\n(CTRL-C received! quitting.)')
            sys.exit(-1)
        finally:
            self.n_sig += n_this

        self.short_notify("loaded {} sigs from '{}'", n_this, filename)<|MERGE_RESOLUTION|>--- conflicted
+++ resolved
@@ -217,26 +217,7 @@
     if filename == '-':
         db = LinearIndex.load(sys.stdin)
 
-<<<<<<< HEAD
-        # zip file full of signatures
-        elif dbtype == DatabaseType.ZIPFILE:
-            db = db.select(ksize=query_ksize, moltype=query_moltype)
-
-            if not check_lca_db_is_compatible(filename, db, query):
-                sys.exit(-1)
-            query_scaled = query.minhash.scaled
-
-            notify('loaded zip file {}', filename, end='\r')
-            n_databases += 1
-
-            databases.append(db)
-
-        # unknown!?
-        else:
-            raise Exception("unknown dbtype {}".format(dbtype))
-=======
-    return db
->>>>>>> 6d8663e1
+    return db
 
 
 def _multiindex_load_from_file_list(filename, **kwargs):
@@ -253,14 +234,6 @@
 
     return db
 
-<<<<<<< HEAD
-class DatabaseType(Enum):
-    SIGLIST = 1
-    SBT = 2
-    LCA = 3
-    ZIPFILE = 4
-=======
->>>>>>> 6d8663e1
 
 def _load_sigfile(filename, **kwargs):
     "Load collection from a signature JSON file"
@@ -269,12 +242,7 @@
     except sourmash.exceptions.SourmashError as exc:
         raise ValueError(exc)
 
-<<<<<<< HEAD
-def _load_database(filename, traverse_yield_all, *, cache_size=None):
-    """Load file as a database - list of signatures, LCA, SBT, Zip file, etc.
-=======
-    return db
->>>>>>> 6d8663e1
+    return db
 
 
 def _load_sbt(filename, **kwargs):
@@ -283,7 +251,7 @@
 
     try:
         db = load_sbt_index(filename, cache_size=cache_size)
-    except FileNotFoundError as exc:
+    except (FileNotFoundError, TypeError) as exc:
         raise ValueError(exc)
 
     return db
@@ -292,6 +260,16 @@
 def _load_revindex(filename, **kwargs):
     "Load collection from an LCA database/reverse index."
     db, _, _ = load_single_database(filename)
+    return db
+
+
+def _load_zipfile(filename, **kwargs):
+    "Load collection from a .zip file."
+    db = None
+    if filename.endswith('.zip'):
+        traverse_yield_all = kwargs['traverse_yield_all']
+        db = ZipFileLinearIndex.load(filename,
+                                     traverse_yield_all=traverse_yield_all)
     return db
 
 
@@ -303,6 +281,7 @@
     ("load from file list", _multiindex_load_from_file_list),
     ("load SBT", _load_sbt),
     ("load revindex", _load_revindex),
+    ("load collection from zipfile", _load_zipfile),
     ]
 
 
