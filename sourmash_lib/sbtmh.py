from __future__ import print_function
from __future__ import division
import os

from .sbt import Leaf



cache = {}


class SigLeaf(Leaf):
    def __str__(self):
        return '**Leaf:{name} -> {metadata}'.format(
                name=self.name, metadata=self.metadata)

    def save(self, filename):
        from sourmash_lib import signature
        with open(filename, 'w') as fp:
            signature.save_signatures([self.data], fp)

    def update(self, parent):
        for v in self.data.estimator.mh.get_mins():
            parent.data.count(v)

    @staticmethod
    def load(info, dirname):
        from sourmash_lib import signature

        filename = os.path.join(dirname, info['filename'])
<<<<<<< HEAD
        if filename in cache:
            return cache[filename]

        with open(filename, 'r') as fp:
            data = next(signature.load_signatures(fp))

        x = SigLeaf(info['metadata'], data, name=info['name'])
        cache[filename] = x
        return x
=======
        it = signature.load_signatures(filename)
        data, = list(it)              # should only be one signature
        return SigLeaf(info['metadata'], data, name=info['name'])
>>>>>>> 8561fda2


def search_minhashes(node, sig, threshold, results=None):
    mins = sig.estimator.mh.get_mins()

    if isinstance(node, SigLeaf):
        matches = node.data.estimator.count_common(sig.estimator)
    else:  # Node or Leaf, Nodegraph by minhash comparison
        matches = sum(1 for value in mins if node.data.get(value))

    if results is not None:
        results[node.name] = float(matches) / len(mins)

    if len(mins) and float(matches) / len(mins) >= threshold:
        return 1
    return 0


class SearchMinHashesFindBest(object):
    def __init__(self):
        self.best_match = 0.

    def search(self, node, sig, threshold, results=None):
        mins = sig.estimator.mh.get_mins()

        if isinstance(node, SigLeaf):
            matches = node.data.estimator.count_common(sig.estimator)
        else:  # Node or Leaf, Nodegraph by minhash comparison
            matches = sum(1 for value in mins if node.data.get(value))

        score = 0
        if len(mins):
            score = float(matches) / len(mins)

        if results is not None:
            results[node.name] = score

        if score >= threshold:
            # have we done better than this? if yes, truncate.
            if float(matches) / len(mins) > self.best_match:
                # update best if it's a leaf node...
                if isinstance(node, SigLeaf):
                    self.best_match = float(matches) / len(mins)
                return 1

        return 0<|MERGE_RESOLUTION|>--- conflicted
+++ resolved
@@ -28,21 +28,14 @@
         from sourmash_lib import signature
 
         filename = os.path.join(dirname, info['filename'])
-<<<<<<< HEAD
         if filename in cache:
             return cache[filename]
 
-        with open(filename, 'r') as fp:
-            data = next(signature.load_signatures(fp))
-
+        it = signature.load_signatures(filename)
+        data, = list(it)              # should only be one signature
         x = SigLeaf(info['metadata'], data, name=info['name'])
         cache[filename] = x
         return x
-=======
-        it = signature.load_signatures(filename)
-        data, = list(it)              # should only be one signature
-        return SigLeaf(info['metadata'], data, name=info['name'])
->>>>>>> 8561fda2
 
 
 def search_minhashes(node, sig, threshold, results=None):
