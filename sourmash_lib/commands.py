--- conflicted
+++ resolved
@@ -20,85 +20,6 @@
 WATERMARK_SIZE = 10000
 
 
-<<<<<<< HEAD
-def search(args):
-    "Search a query sig against one or more signatures; report up to the 3 top matches."
-    parser = argparse.ArgumentParser()
-    parser.add_argument('query', help='query signature')
-    parser.add_argument('against', nargs='+', help='list of signatures')
-    parser.add_argument('--threshold', default=0.08, type=float)
-    parser.add_argument('-n', '--num-results', default=3, type=int)
-    parser.add_argument('-k', '--ksize', default=DEFAULT_K, type=int)
-    parser.add_argument('-f', '--force', action='store_true')
-    parser.add_argument('--save-matches', type=argparse.FileType('wt'))
-    parser.add_argument('--containment', action='store_true')
-
-    sourmash_args.add_moltype_args(parser)
-
-    args = parser.parse_args(args)
-    moltype = sourmash_args.calculate_moltype(args)
-
-    # get the query signature
-    query = sourmash_args.load_query_signature(args.query,
-                                               select_ksize=args.ksize,
-                                               select_moltype=moltype)
-    query_moltype = sourmash_args.get_moltype(query)
-    query_ksize = query.minhash.ksize
-    notify('loaded query: {}... (k={}, {})', query.name()[:30],
-                                             query_ksize,
-                                             query_moltype)
-
-    # get the signatures to query
-    notify('loading db of signatures from {} files', len(args.against))
-    against = []
-    for filename in args.against:
-        if filename == args.query and not args.force:
-            notify('excluding query from database (file {})', filename)
-            continue
-
-        sl = sig.load_signatures(filename,
-                                 select_ksize=args.ksize,
-                                 select_moltype=moltype)
-
-        for x in sl:
-            against.append((x, filename))
-    notify('loaded {} signatures total.', len(against))
-
-    # compute query x db
-    distances = []
-    for (x, filename) in against:
-        if args.containment:
-            distance = query.contained_by(x)
-        else:
-            distance = query.similarity(x)
-        if distance >= args.threshold:
-            distances.append((distance, x, filename))
-
-    # any matches? sort, show.
-    if distances:
-        distances.sort(reverse=True, key=lambda x: x[0])
-        n_matches = len(distances)
-        if n_matches <= args.num_results:
-            notify('{} matches:'.format(n_matches))
-        else:
-            notify('{} matches; showing first {}:',
-                   len(distances), args.num_results)
-        for distance, match, filename in distances[:args.num_results]:
-
-            print('\t', match.name(), '\t', "%.3f" % distance,
-                  '\t', filename)
-
-        if args.save_matches:
-            outname = args.save_matches.name
-            notify('saving all matches to "{}"', outname)
-            sig.save_signatures([ m for (d, m, f) in distances ],
-                                args.save_matches)
-    else:
-        notify('** no matches in {} signatures', len(against))
-
-
-=======
->>>>>>> a9e49f6b
 def compute(args):
     """Compute the signature for one or more files.
 
@@ -681,7 +602,7 @@
     # similarity vs containment
     query_similarity = lambda x: query.similarity(x, downsample=True)
     if args.containment:
-        query_similarity = lambda x: query.containment(x)
+        query_similarity = lambda x: query.contained_by(x)
 
     # set up the search databases
     databases = sourmash_args.load_sbts_and_sigs(args.databases,
