--- conflicted
+++ resolved
@@ -894,52 +894,7 @@
         error('Nothing found to search!')
         sys.exit(-1)
 
-<<<<<<< HEAD
     # pretty-printing code.
-=======
-    orig_query = query
-    orig_mins = orig_query.minhash.get_hashes()
-
-    # calculate the band size/resolution R for the genome
-    R_metagenome = orig_query.minhash.scaled
-
-    # define a function to do a 'best' search and get only top match.
-    def find_best(dblist, query):
-        results = []
-        for (sbt_or_siglist, filename, is_sbt) in dblist:
-            search_fn = sourmash_lib.sbtmh.SearchMinHashesFindBestIgnoreMaxHash().search
-
-            if is_sbt:
-                tree = sbt_or_siglist
-
-                for leaf in tree.find(search_fn, query, 0.0):
-                    leaf_e = leaf.data.minhash
-                    similarity = query.minhash.similarity_ignore_maxhash(leaf_e)
-                    if similarity > 0.0:
-                        results.append((similarity, leaf.data))
-            else:
-                for ss in sbt_or_siglist:
-                    similarity = query.minhash.similarity_ignore_maxhash(ss.minhash)
-                    if similarity > 0.0:
-                        results.append((similarity, ss))
-
-        if not results:
-            return None, None, None
-
-        # take the best result
-        results.sort(key=lambda x: -x[0])   # reverse sort on similarity
-        best_similarity, best_leaf = results[0]
-        return best_similarity, best_leaf, filename
-
-
-    # define a function to build new signature object from set of mins
-    def build_new_signature(mins, template_sig):
-        e = template_sig.minhash.copy_and_clear()
-        e.add_many(mins)
-        return sig.SourmashSignature(e)
-
-    # xxx
->>>>>>> 2b146712
     def format_bp(bp):
         bp = float(bp)
         if bp < 500:
@@ -1017,13 +972,8 @@
 
             e = sourmash_lib.MinHash(ksize=query_ksize, n=0,
                                      max_hash=new_max_hash)
-<<<<<<< HEAD
-            e.add_many(next_query.minhash.get_mins())
-            sig.save_signatures([ sig.SourmashSignature('', e) ],
-=======
             e.add_many(query.minhash.get_mins())
             sig.save_signatures([ sig.SourmashSignature(e) ],
->>>>>>> 2b146712
                                 args.output_unassigned)
 
 
