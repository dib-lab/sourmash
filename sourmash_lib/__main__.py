"""
sourmash command line.
"""
from __future__ import print_function
import sys
import argparse

from .logging import notify, error, set_quiet

<<<<<<< HEAD
from .commands import (categorize, compare, compute, convert, dump, import_csv,
                       sbt_gather, sbt_index, sbt_combine, sbt_search, search,
                       plot, watch, info)
=======
from .commands import (categorize, compare, compute, dump, import_csv,
                       gather, index, sbt_combine, search,
                       plot, watch)
>>>>>>> 83785189


def main():
    set_quiet(False)

    commands = {'search': search, 'compute': compute,
                'compare': compare, 'plot': plot,
                'import_csv': import_csv, 'dump': dump,
<<<<<<< HEAD
                'sbt_index': sbt_index, 'sbt_search': sbt_search,
                'categorize': categorize, 'sbt_gather': sbt_gather,
                'watch': watch, 'convert': convert,
                'sbt_combine': sbt_combine, 'info': info}
=======
                'index': index,
                'categorize': categorize, 'gather': gather,
                'watch': watch,
                'sbt_combine': sbt_combine}
>>>>>>> 83785189
    parser = argparse.ArgumentParser(
        description='work with RNAseq signatures',
        usage='''sourmash <command> [<args>]

Commands can be:

compute <filenames>         Compute MinHash signatures for sequences in files.
compare <filenames.sig>     Compute similarity matrix for multiple signatures.
search <query> <against>    Search a signature against a list of signatures.
plot <matrix>               Plot a distance matrix made by 'compare'.

Sequence Bloom Tree (SBT) utilities:

index                   Index a collection of signatures for fast searching.
sbt_combine             Combine multiple SBTs into a new one.
categorize              Identify best matches for many signatures using an SBT.
gather                  Search a metagenome signature for multiple
                              non-overlapping matches in the SBT.
watch                   Classify a stream of sequences.

info                        Sourmash version and other information.

Use '-h' to get subcommand-specific help, e.g.

sourmash compute -h
.
''')
    parser.add_argument('command')
    args = parser.parse_args(sys.argv[1:2])
    if args.command not in commands:
        error('Unrecognized command')
        parser.print_help()
        sys.exit(1)

    cmd = commands.get(args.command)
    cmd(sys.argv[2:])<|MERGE_RESOLUTION|>--- conflicted
+++ resolved
@@ -7,15 +7,9 @@
 
 from .logging import notify, error, set_quiet
 
-<<<<<<< HEAD
-from .commands import (categorize, compare, compute, convert, dump, import_csv,
-                       sbt_gather, sbt_index, sbt_combine, sbt_search, search,
-                       plot, watch, info)
-=======
 from .commands import (categorize, compare, compute, dump, import_csv,
                        gather, index, sbt_combine, search,
-                       plot, watch)
->>>>>>> 83785189
+                       plot, watch, info)
 
 
 def main():
@@ -24,17 +18,10 @@
     commands = {'search': search, 'compute': compute,
                 'compare': compare, 'plot': plot,
                 'import_csv': import_csv, 'dump': dump,
-<<<<<<< HEAD
-                'sbt_index': sbt_index, 'sbt_search': sbt_search,
-                'categorize': categorize, 'sbt_gather': sbt_gather,
-                'watch': watch, 'convert': convert,
-                'sbt_combine': sbt_combine, 'info': info}
-=======
                 'index': index,
                 'categorize': categorize, 'gather': gather,
                 'watch': watch,
-                'sbt_combine': sbt_combine}
->>>>>>> 83785189
+                'sbt_combine': sbt_combine, 'info': info}
     parser = argparse.ArgumentParser(
         description='work with RNAseq signatures',
         usage='''sourmash <command> [<args>]
