--- conflicted
+++ resolved
@@ -455,42 +455,6 @@
 `--query-from-file` flag; these files will be appended to the `--query`
 input.
 
-<<<<<<< HEAD
-### `sourmash lca gather` - find metagenome taxonomy (DEPRECATED for 4.0)
-
-The `sourmash lca gather` command finds all non-overlapping
-matches to the query, similar to the `sourmash gather` command.  This
-is specifically meant for metagenome and genome bin analysis.  (See
-[Classifying Signatures](classifying-signatures.md) for more
-information on the different approaches that can be used here.)
-
-If the input signature was created with `-p abund`, output
-will be abundance weighted (unless `--ignore-abundances` is
-specified).  `-o/--output` will create a CSV file containing the
-matches.
-
-Usage:
-
-```
-sourmash lca gather query.sig [<lca database> ...]
-```
-
-Example output:
-
-```
-overlap     p_query p_match
----------   ------- --------
-1.8 Mbp      14.6%    9.1%      Fusobacterium nucleatum
-1.0 Mbp       7.8%   16.3%      Proteiniclasticum ruminis
-1.0 Mbp       7.7%   25.9%      Haloferax volcanii
-0.9 Mbp       7.4%   11.8%      Nostoc sp. PCC 7120
-0.9 Mbp       7.0%    5.8%      Shewanella baltica
-0.8 Mbp       6.0%    8.6%      Desulfovibrio vulgaris
-0.6 Mbp       4.9%   12.6%      Thermus thermophilus
-```
-
-=======
->>>>>>> 128e50c1
 ### `sourmash lca index` - build an LCA database
 
 The `sourmash lca index` command creates an LCA database from
