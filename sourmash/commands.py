--- conflicted
+++ resolved
@@ -46,11 +46,8 @@
         notify('screed version {}', screed.__version__)
         notify('- loaded from path: {}', os.path.dirname(screed.__file__))
 
-<<<<<<< HEAD
 
 def compute_add_args(parser):
-=======
-def compute(args):
     """Compute the signature for one or more files.
 
     Use cases:
@@ -63,8 +60,6 @@
             => creates one output file file.sig, with all sequences from
                file1.fa and file2.fa combined into one signature.
     """
-    parser = SourmashArgumentParser()
->>>>>>> 0d69b797
     parser.add_argument('filenames', nargs='+',
                         help='file(s) of sequences')
 
@@ -129,21 +124,16 @@
     """
     set_quiet(quiet)
 
+    input_is_10x=False # @CTB fixme
+
     if license != 'CC0':
         error('error: sourmash only supports CC0-licensed signatures. sorry!')
         sys.exit(-1)
 
-<<<<<<< HEAD
     if input_is_protein and dna:
-        notify('WARNING: input is protein, turning off DNA hashing')
+        notify('WARNING: input is protein, turning off nucleotide hashing')
         dna = False
         protein = True
-=======
-    if args.input_is_protein and args.dna:
-        notify('WARNING: input is protein, turning off nucleotide hashing')
-        args.dna = False
-        args.protein = True
->>>>>>> 0d69b797
 
     if scaled:
         if scaled < 1:
@@ -176,31 +166,17 @@
     notify('Computing signature for ksizes: {}', str(ksizes))
 
     num_sigs = 0
-<<<<<<< HEAD
     if dna and protein:
-        notify('Computing both DNA and protein signatures.')
+        notify('Computing both nucleotide and protein signatures.')
         num_sigs = 2*len(ksizes)
     elif dna:
-        notify('Computing only DNA (and not protein) signatures.')
+        notify('Computing only nucleotide (and not protein) signatures.')
         num_sigs = len(ksizes)
     elif protein:
-        notify('Computing only protein (and not DNA) signatures.')
-        num_sigs = len(ksizes)
-
-    if protein:
-=======
-    if args.dna and args.protein:
-        notify('Computing both nucleotide and protein signatures.')
-        num_sigs = 2*len(ksizes)
-    elif args.dna:
-        notify('Computing only nucleotide (and not protein) signatures.')
-        num_sigs = len(ksizes)
-    elif args.protein:
         notify('Computing only protein (and not nucleotide) signatures.')
         num_sigs = len(ksizes)
 
-    if args.protein and not args.input_is_protein:
->>>>>>> 0d69b797
+    if protein and not input_is_protein:
         bad_ksizes = [ str(k) for k in ksizes if k % 3 != 0 ]
         if bad_ksizes:
             error('protein ksizes must be divisible by 3, sorry!')
@@ -259,9 +235,6 @@
                 sig.save_signatures(siglist, fp)
         notify('saved {} signature(s). Note: signature license is CC0.'.format(len(siglist)))
 
-<<<<<<< HEAD
-    if track_abundance:
-=======
     def maybe_add_barcode(barcode, cell_seqs):
         if barcode not in cell_seqs:
             cell_seqs[barcode] = make_minhashes()
@@ -280,10 +253,9 @@
             if not alignment.is_duplicate:
                 maybe_add_barcode(barcode, cell_seqs)
                 add_seq(cell_seqs[barcode], alignment.seq,
-                        args.input_is_protein, args.check_sequence)
-
-    if args.track_abundance:
->>>>>>> 0d69b797
+                        input_is_protein, check_sequence)
+
+    if track_abundance:
         notify('Tracking abundance of input k-mers.')
 
     if not merge:
@@ -308,7 +280,7 @@
 
                 notify('calculated {} signatures for {} sequences in {}',
                        len(siglist), n + 1, filename)
-            elif args.input_is_10x:
+            elif input_is_10x:
                 import pathos.multiprocessing as mp
                 from .tenx import read_10x_folder
 
@@ -319,7 +291,7 @@
 
                 notify('... reading sequences from {}', filename)
 
-                pool = mp.Pool(processes=args.processes)
+                pool = mp.Pool(processes=processes)
                 pool.map(lambda x: maybe_add_alignment(x, cell_seqs, args, barcodes), bam_file)
                 # for n, alignment in enumerate(bam_file):
                 #     if n % 10000 == 0:
@@ -331,7 +303,7 @@
                     build_siglist(seqs, filename=filename, name=barcode)
                     for barcode, seqs in cell_seqs.items()]
                 sigs = list(itertools.chain(*cell_signatures))
-                if args.output:
+                if output:
                     siglist += sigs
                 else:
                     siglist = sigs
