"""
Utility functions for lowest-common-ancestor analysis tools.
"""
from __future__ import print_function, division
import sys
import json
import gzip
from os.path import exists
from collections import OrderedDict, namedtuple, defaultdict, Counter

__all__ = ['taxlist', 'zip_lineage', 'build_tree', 'find_lca',
           'load_single_database', 'load_databases', 'gather_assignments',
           'count_lca_for_assignments', 'LineagePair']

try:                                      # py2/py3 compat
    from itertools import zip_longest
except ImportError:
    from itertools import izip_longest as zip_longest

from .._minhash import get_max_hash_for_scaled
from ..logging import notify, error, debug
from ..index import Index

# type to store an element in a taxonomic lineage
LineagePair = namedtuple('LineagePair', ['rank', 'name'])


def check_files_exist(*files):
    ret = True
    not_found = []
    for f in files:
        if not exists(f):
            not_found.append(f)
            ret = False

    if len(not_found):
        error('Error! Could not find the following files.'
              ' Make sure the file paths are specified correctly.\n{}'.format('\n'.join(not_found)))

    return ret


# ordered list of taxonomic ranks
def taxlist(include_strain=True):
    """
    Provide an ordered list of taxonomic ranks.
    """
    for k in ['superkingdom', 'phylum', 'class', 'order', 'family', 'genus',
              'species']:
        yield k
    if include_strain:
        yield 'strain'


# produce an ordered list of tax names from lineage
def zip_lineage(lineage, include_strain=True, truncate_empty=False):
    """
    Given an iterable of LineagePair objects, return list of lineage names.

    This utility function handles species/strain and empty lineage entries
    gracefully.

    >>> x = [ LineagePair('superkingdom', 'a'), LineagePair('phylum', 'b') ]
    >>> zip_lineage(x)
    ['a', 'b', '', '', '', '', '', '']

    >>> x = [ LineagePair('superkingdom', 'a'), LineagePair(None, ''), LineagePair('class', 'c') ]
    >>> zip_lineage(x)
    ['a', '', 'c', '', '', '', '', '']
    """

    row = []
    empty = LineagePair(None, '')
    for taxrank, lineage_tup in zip_longest(taxlist(include_strain=include_strain), lineage, fillvalue=empty):
        if lineage_tup == empty:
            if truncate_empty:
                break
        else:
            # validate non-empty tax, e.g. superkingdom/phylum/class in order.
            if lineage_tup.rank != taxrank:
                raise ValueError('incomplete lineage at {} - is {} instead'.format(taxrank, lineage_tup.rank))

        row.append(lineage_tup.name)
    return row


# filter function toreplace blank/na/null with 'unassigned'
filter_null = lambda x: 'unassigned' if x.strip() in \
  ('[Blank]', 'na', 'null', '') else x
null_names = set(['[Blank]', 'na', 'null'])


def build_tree(assignments, initial=None):
    """
    Builds a tree of dictionaries from lists of LineagePair objects
    in 'assignments'.  This tree can then be used to find lowest common
    ancestor agreements/confusion.
    """
    if initial is None:
        tree = {}
    else:
        tree = initial

    if not assignments:
        raise ValueError("empty assignment passed to build_tree")

    for assignment in assignments:
        node = tree

        for lineage_tup in assignment:
            if lineage_tup.name:
                child = node.get(lineage_tup, {})
                node[lineage_tup] = child

                # shift -> down in tree
                node = child

    return tree


def find_lca(tree):
    """
    Given a tree produced by 'find_tree', find the first node with multiple
    children, OR the only leaf in the tree.  Return (lineage_tup, reason),
    where 'reason' is the number of children of the returned node, i.e.e
    0 if it's a leaf and > 1 if it's an internal node.
    """

    node = tree
    lineage = []
    while 1:
        if len(node) == 1:                # descend to only child; track path
            lineage_tup = next(iter(node.keys()))
            lineage.append(lineage_tup)
            node = node[lineage_tup]
        elif len(node) == 0:              # at leaf; end
            return tuple(lineage), 0
        else:                             # len(node) > 1 => confusion!!
            return tuple(lineage), len(node)


class LCA_Database(Index):
    """
    Wrapper class for taxonomic database.

    obj.ident_to_idx: key 'identifier' to 'idx'
    obj.idx_to_lid: key 'idx' to 'lid'
    obj.lid_to_lineage: key 'lid' to tuple of LineagePair objects
    obj.hashval_to_idx: key 'hashval' => set('idx')
    obj.lineage_to_lid: key (tuple of LineagePair objects) to 'lid'
    """
    def __init__(self):
        self.ksize = None
        self.scaled = None
        
        self.ident_to_idx = None
        self.idx_to_lid = None
        self.lineage_to_lid = None
        self.lid_to_lineage = None
        self.hashval_to_idx = None
    
        self.filename = None

    def __repr__(self):
        return "LCA_Database('{}')".format(self.filename)

    def signatures(self):
        from .. import SourmashSignature
        self._create_signatures()
        for v in self._signatures.values():
            yield SourmashSignature(v)

    def load(self, db_name):
        "Load from a JSON file."
        xopen = open
        if db_name.endswith('.gz'):
            xopen = gzip.open

        with xopen(db_name, 'rt') as fp:
            load_d = {}
            try:
                load_d = json.load(fp)
            except json.decoder.JSONDecodeError:
                pass

            if not load_d:
                raise ValueError("cannot parse database file '{}' as JSON; invalid format.")

            version = None
            db_type = None
            try:
                version = load_d.get('version')
                db_type = load_d.get('type')
            except AttributeError:
                pass

            if db_type != 'sourmash_lca':
                raise ValueError("database file '{}' is not an LCA db.".format(db_name))

            if version != '2.0' or 'lid_to_lineage' not in load_d:
                raise ValueError("Error! This is an old-style LCA DB. You'll need to build or download a newer one.")

            ksize = int(load_d['ksize'])
            scaled = int(load_d['scaled'])
            self.ksize = ksize
            self.scaled = scaled

            # convert lineage_dict to proper lineages (tuples of LineagePairs)
            lid_to_lineage_2 = load_d['lid_to_lineage']
            lid_to_lineage = {}
            for k, v in lid_to_lineage_2.items():
                v = dict(v)
                vv = []
                for rank in taxlist():
                    name = v.get(rank, '')
                    vv.append(LineagePair(rank, name))

                lid_to_lineage[int(k)] = tuple(vv)
            self.lid_to_lineage = lid_to_lineage

            # convert hashval -> lineage index keys to integers (looks like
            # JSON doesn't have a 64 bit type so stores them as strings)
            hashval_to_idx_2 = load_d['hashval_to_idx']
            hashval_to_idx = {}

            for k, v in hashval_to_idx_2.items():
                hashval_to_idx[int(k)] = v
            self.hashval_to_idx = hashval_to_idx

            self.ident_to_name = load_d['ident_to_name']
            self.ident_to_idx = load_d['ident_to_idx']

            self.idx_to_lid = {}
            for k, v in load_d['idx_to_lid'].items():
                self.idx_to_lid[int(k)] = v

        self.filename = db_name

    def save(self, db_name):
        "Save to a JSON file."
        xopen = open
        if db_name.endswith('.gz'):
            xopen = gzip.open

        with xopen(db_name, 'wt') as fp:
            # use an OrderedDict to preserve output order
            save_d = OrderedDict()
            save_d['version'] = '2.0'
            save_d['type'] = 'sourmash_lca'
            save_d['license'] = 'CC0'
            save_d['ksize'] = self.ksize
            save_d['scaled'] = self.scaled

            # convert lineage internals from tuples to dictionaries
            d = OrderedDict()
            for k, v in self.lid_to_lineage.items():
                d[k] = dict([ (vv.rank, vv.name) for vv in v ])
            save_d['lid_to_lineage'] = d

            # convert values from sets to lists, so that JSON knows how to save
            save_d['hashval_to_idx'] = \
               dict((k, list(v)) for (k, v) in self.hashval_to_idx.items())

            save_d['ident_to_name'] = self.ident_to_name
            save_d['ident_to_idx'] = self.ident_to_idx
            save_d['idx_to_lid'] = self.idx_to_lid
            save_d['lid_to_lineage'] = self.lid_to_lineage
            
            json.dump(save_d, fp)

    def search(self, query, *args, **kwargs):
        # check arguments
        if 'threshold' not in kwargs:
            raise TypeError("'search' requires 'threshold'")
        threshold = kwargs['threshold']
        do_containment = kwargs.get('do_containment', False)
        ignore_abundance = kwargs.get('ignore_abundance', True)
        if not ignore_abundance:
            raise TypeError("'search' on LCA databases does not use abundance")

        results = []
        for x in self.find_signatures(query.minhash, threshold, do_containment):
            (score, match, filename) = x
            results.append((score, match, filename))

        results.sort(key=lambda x: -x[0])
        return results

    def gather(self, query, *args, **kwargs):
        results = []
        for x in self.find_signatures(query.minhash, 0.0,
                                      containment=True, ignore_scaled=True):
            (score, match, filename) = x
            if score:
                results.append((score, match, filename))

        return results

    def insert(self, node):
        raise NotImplementedError

    def find(self, search_fn, *args, **kwargs):
        raise NotImplementedError

    def downsample_scaled(self, scaled):
        """
        Downsample to the provided scaled value, i.e. eliminate all hashes
        that don't fall in the required range.

        NOTE: we probably need to invalidate some of the dynamically
        calculated members of this object, like _signatures, when we do this.
        But we aren't going to right now.
        """
        if scaled == self.scaled:
            return
        elif scaled < self.scaled:
            raise ValueError("cannot decrease scaled from {} to {}".format(self.scaled, scaled))

        max_hash = get_max_hash_for_scaled(scaled)
        new_hashvals = {}
        for k, v in self.hashval_to_idx.items():
            if k < max_hash:
                new_hashvals[k] = v
        self.hashval_to_idx = new_hashvals
        self.scaled = scaled

    def get_lineage_assignments(self, hashval):
        """
        Get a list of lineages for this hashval.
        """
        x = []

        idx_list = self.hashval_to_idx.get(hashval, [])
        for idx in idx_list:
            lid = self.idx_to_lid.get(idx, None)
            if lid is not None:
                lineage = self.lid_to_lineage[lid]
                x.append(lineage)

        return x

    def _create_signatures(self):
        "Create a _signatures member dictionary that contains {idx: minhash}."
        from .. import MinHash

        if not hasattr(self, '_signatures'):
            minhash = MinHash(n=0, ksize=self.ksize, scaled=self.scaled)

            debug('creating signatures for LCA DB...')
            sigd = defaultdict(minhash.copy_and_clear)

            for (k, v) in self.hashval_to_idx.items():
                for vv in v:
                    sigd[vv].add_hash(k)

            self._signatures = sigd

        debug('=> {} signatures!', len(self._signatures))

    def find_signatures(self, minhash, threshold, containment=False,
                       ignore_scaled=False):
        """
        Do a Jaccard similarity or containment search.
        """
        # make sure we're looking at the same scaled value as database
        if self.scaled > minhash.scaled:
            minhash = minhash.downsample_scaled(self.scaled)
        elif self.scaled < minhash.scaled and not ignore_scaled:
<<<<<<< HEAD
            # note that containment can be calculated w/o matching scaled.
            raise ValueError("lca db scaled is {} vs query {}; must downsample".format(self.scaled, minhash.scaled))
            pass
=======
            raise ValueError("lca db scaled is {} vs query {}; must downsample".format(self.scaled, minhash.scaled))
>>>>>>> 2b3e447c

        self._create_signatures()

        # build idx_to_ident from ident_to_idx
        if not hasattr(self, 'idx_to_ident'):
            idx_to_ident = {}
            for k, v in self.ident_to_idx.items():
                idx_to_ident[v] = k

            self.idx_to_ident = idx_to_ident

        query_mins = set(minhash.get_mins())

        # collect matching hashes:
        c = Counter()
        for hashval in query_mins:
            idx_list = self.hashval_to_idx.get(hashval, [])
            for idx in idx_list:
                c[idx] += 1

        debug('number of matching signatures for hashes: {}', len(c))

        for idx, count in c.items():
            ident = self.idx_to_ident[idx]
            name = self.ident_to_name[ident]
            debug('looking at {} ({})', ident, name)

            match_mh = self._signatures[idx]
            match_size = len(match_mh)

            debug('count: {}; query_mins: {}; match size: {}',
                  count, len(query_mins), match_size)

            if containment:
                score = count / len(query_mins)
            else:
                score = count / (len(query_mins) + match_size - count)

            debug('score: {} (containment? {})', score, containment)

            if score >= threshold:
                from .. import SourmashSignature
                match_sig = SourmashSignature(match_mh, name=name)

                yield score, match_sig, self.filename


def load_single_database(filename, verbose=False):
    "Load a single LCA database; return (db, ksize, scaled)"
    dblist, ksize, scaled = load_databases([filename], verbose=verbose)
    return dblist[0], ksize, scaled


def load_databases(filenames, scaled=None, verbose=True):
    "Load multiple LCA databases; return (dblist, ksize, scaled)"
    ksize_vals = set()
    scaled_vals = set()
    dblist = []

    # load all the databases
    for db_name in filenames:
        if verbose:
            notify(u'\r\033[K', end=u'', file=sys.stderr)
            notify('... loading database {}'.format(db_name), end='\r',
                  file=sys.stderr)

        lca_db = LCA_Database()
        lca_db.load(db_name)

        ksize_vals.add(lca_db.ksize)
        if len(ksize_vals) > 1:
            raise Exception('multiple ksizes, quitting')

        if scaled and scaled > lca_db.scaled:
            lca_db.downsample_scaled(scaled)
        scaled_vals.add(lca_db.scaled)

        dblist.append(lca_db)

    ksize = ksize_vals.pop()
    scaled = scaled_vals.pop()

    if verbose:
        notify(u'\r\033[K', end=u'')
        notify('loaded {} LCA databases. ksize={}, scaled={}', len(dblist),
               ksize, scaled)

    return dblist, ksize, scaled


def gather_assignments(hashvals, dblist):
    """
    Gather assignments from across all the databases for all the hashvals.
    """
    assignments = defaultdict(set)
    for hashval in hashvals:
        for lca_db in dblist:
            lineages = lca_db.get_lineage_assignments(hashval)
            if lineages:
                assignments[hashval].update(lineages)

    return assignments


def count_lca_for_assignments(assignments):
    """
    For each hashval, count the LCA across its assignments.
    """
    counts = Counter()
    for hashval in assignments:

        # for each list of tuple_info [(rank, name), ...] build
        # a tree that lets us discover lowest-common-ancestor.
        lineages = assignments[hashval]
        tree = build_tree(lineages)

        # now find either a leaf or the first node with multiple
        # children; that's our lowest-common-ancestor node.
        lca, reason = find_lca(tree)
        counts[lca] += 1

    return counts<|MERGE_RESOLUTION|>--- conflicted
+++ resolved
@@ -366,13 +366,8 @@
         if self.scaled > minhash.scaled:
             minhash = minhash.downsample_scaled(self.scaled)
         elif self.scaled < minhash.scaled and not ignore_scaled:
-<<<<<<< HEAD
             # note that containment can be calculated w/o matching scaled.
             raise ValueError("lca db scaled is {} vs query {}; must downsample".format(self.scaled, minhash.scaled))
-            pass
-=======
-            raise ValueError("lca db scaled is {} vs query {}; must downsample".format(self.scaled, minhash.scaled))
->>>>>>> 2b3e447c
 
         self._create_signatures()
 
