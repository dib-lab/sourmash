--- conflicted
+++ resolved
@@ -152,373 +152,6 @@
             return tuple(lineage), len(node)
 
 
-<<<<<<< HEAD
-class LCA_Database(Index):
-    """
-    Wrapper class for taxonomic database.
-
-    obj.ident_to_idx: key 'identifier' to 'idx'
-    obj.idx_to_lid: key 'idx' to 'lid'
-    obj.lid_to_lineage: key 'lid' to tuple of LineagePair objects
-    obj.hashval_to_idx: key 'hashval' => set('idx')
-    """
-    def __init__(self):
-        self.ksize = None
-        self.scaled = None
-        
-        self.ident_to_idx = None
-        self.idx_to_lid = None
-        self.lid_to_lineage = None
-        self.hashval_to_idx = None
-    
-        self.filename = None
-
-    def __repr__(self):
-        return "LCA_Database('{}')".format(self.filename)
-
-    def signatures(self):
-        from .. import SourmashSignature
-        for v in self._signatures.values():
-            yield SourmashSignature(v)
-
-    def select(self, ksize=None, moltype=None):
-        ok = True
-        if ksize is not None and self.ksize != ksize:
-            ok = False
-        if moltype is not None and moltype != 'DNA':
-            ok = False
-
-        if ok:
-            return self
-
-        raise ValueError("cannot select LCA on ksize {} / moltype {}".format(ksize, moltype))
-
-    def load(self, db_name):
-        "Load from a JSON file."
-        xopen = open
-        if db_name.endswith('.gz'):
-            xopen = gzip.open
-
-        with xopen(db_name, 'rt') as fp:
-            load_d = {}
-            try:
-                load_d = json.load(fp)
-            except json.decoder.JSONDecodeError:
-                pass
-
-            if not load_d:
-                raise ValueError("cannot parse database file '{}' as JSON; invalid format.")
-
-            version = None
-            db_type = None
-            try:
-                version = load_d.get('version')
-                db_type = load_d.get('type')
-            except AttributeError:
-                pass
-
-            if db_type != 'sourmash_lca':
-                raise ValueError("database file '{}' is not an LCA db.".format(db_name))
-
-            if version != '2.0' or 'lid_to_lineage' not in load_d:
-                raise ValueError("Error! This is an old-style LCA DB. You'll need to build or download a newer one.")
-
-            ksize = int(load_d['ksize'])
-            scaled = int(load_d['scaled'])
-            self.ksize = ksize
-            self.scaled = scaled
-
-            # convert lineage_dict to proper lineages (tuples of LineagePairs)
-            lid_to_lineage_2 = load_d['lid_to_lineage']
-            lid_to_lineage = {}
-            for k, v in lid_to_lineage_2.items():
-                v = dict(v)
-                vv = []
-                for rank in taxlist():
-                    name = v.get(rank, '')
-                    vv.append(LineagePair(rank, name))
-
-                lid_to_lineage[int(k)] = tuple(vv)
-            self.lid_to_lineage = lid_to_lineage
-
-            # convert hashval -> lineage index keys to integers (looks like
-            # JSON doesn't have a 64 bit type so stores them as strings)
-            hashval_to_idx_2 = load_d['hashval_to_idx']
-            hashval_to_idx = {}
-
-            for k, v in hashval_to_idx_2.items():
-                hashval_to_idx[int(k)] = v
-            self.hashval_to_idx = hashval_to_idx
-
-            self.ident_to_name = load_d['ident_to_name']
-            self.ident_to_idx = load_d['ident_to_idx']
-
-            self.idx_to_lid = {}
-            for k, v in load_d['idx_to_lid'].items():
-                self.idx_to_lid[int(k)] = v
-
-        self.filename = db_name
-
-    def save(self, db_name):
-        "Save to a JSON file."
-        xopen = open
-        if db_name.endswith('.gz'):
-            xopen = gzip.open
-
-        with xopen(db_name, 'wt') as fp:
-            # use an OrderedDict to preserve output order
-            save_d = OrderedDict()
-            save_d['version'] = '2.0'
-            save_d['type'] = 'sourmash_lca'
-            save_d['license'] = 'CC0'
-            save_d['ksize'] = self.ksize
-            save_d['scaled'] = self.scaled
-
-            # convert lineage internals from tuples to dictionaries
-            d = OrderedDict()
-            for k, v in self.lid_to_lineage.items():
-                d[k] = dict([ (vv.rank, vv.name) for vv in v ])
-            save_d['lid_to_lineage'] = d
-
-            # convert values from sets to lists, so that JSON knows how to save
-            save_d['hashval_to_idx'] = \
-               dict((k, list(v)) for (k, v) in self.hashval_to_idx.items())
-
-            save_d['ident_to_name'] = self.ident_to_name
-            save_d['ident_to_idx'] = self.ident_to_idx
-            save_d['idx_to_lid'] = self.idx_to_lid
-            save_d['lid_to_lineage'] = self.lid_to_lineage
-            
-            json.dump(save_d, fp)
-
-    def search(self, query, *args, **kwargs):
-        # check arguments
-        if 'threshold' not in kwargs:
-            raise TypeError("'search' requires 'threshold'")
-        threshold = kwargs['threshold']
-        do_containment = kwargs.get('do_containment', False)
-        ignore_abundance = kwargs.get('ignore_abundance', False)
-        mh = query.minhash
-        if ignore_abundance:
-            mh.track_abundance = False
-
-        results = []
-        for x in self.find_signatures(mh, threshold, do_containment):
-            (score, match, filename) = x
-            results.append((score, match, filename))
-
-        results.sort(key=lambda x: -x[0])
-        return results
-
-    def gather(self, query, *args, **kwargs):
-        if not query.minhash:
-            return []
-
-        results = []
-        threshold_bp = kwargs.get('threshold_bp', 0.0)
-        threshold = threshold_bp / (len(query.minhash) * self.scaled)
-        for x in self.find_signatures(query.minhash, threshold,
-                                      containment=True, ignore_scaled=True):
-            (score, match, filename) = x
-            if score:
-                results.append((score, match, filename))
-                break
-
-        return results
-
-    def insert(self, node):
-        raise NotImplementedError
-
-    def find(self, search_fn, *args, **kwargs):
-        raise NotImplementedError
-
-    def downsample_scaled(self, scaled):
-        """
-        Downsample to the provided scaled value, i.e. eliminate all hashes
-        that don't fall in the required range.
-
-        NOTE: we probably need to invalidate some of the dynamically
-        calculated members of this object, like _signatures, when we do this.
-        But we aren't going to right now.
-        """
-        if scaled == self.scaled:
-            return
-        elif scaled < self.scaled:
-            raise ValueError("cannot decrease scaled from {} to {}".format(self.scaled, scaled))
-
-        max_hash = get_max_hash_for_scaled(scaled)
-        new_hashvals = {}
-        for k, v in self.hashval_to_idx.items():
-            if k < max_hash:
-                new_hashvals[k] = v
-        self.hashval_to_idx = new_hashvals
-        self.scaled = scaled
-
-    def get_lineage_assignments(self, hashval):
-        """
-        Get a list of lineages for this hashval.
-        """
-        x = []
-
-        idx_list = self.hashval_to_idx.get(hashval, [])
-        for idx in idx_list:
-            lid = self.idx_to_lid.get(idx, None)
-            if lid is not None:
-                lineage = self.lid_to_lineage[lid]
-                x.append(lineage)
-
-        return x
-
-    @cached_property
-    def _signatures(self):
-        "Create a _signatures member dictionary that contains {idx: minhash}."
-        from .. import MinHash
-
-        minhash = MinHash(n=0, ksize=self.ksize, scaled=self.scaled)
-
-        debug('creating signatures for LCA DB...')
-        sigd = defaultdict(minhash.copy_and_clear)
-        temp_vals = defaultdict(list)
-
-        for (k, v) in self.hashval_to_idx.items():
-            for vv in v:
-                temp_hashes = temp_vals[vv]
-                temp_hashes.append(k)
-
-                # 50 is an arbitrary number. If you really want
-                # to micro-optimize, list is resized and grow in this pattern:
-                # 0, 4, 8, 16, 25, 35, 46, 58, 72, 88, ...
-                # (from https://github.com/python/cpython/blob/b2b4a51f7463a0392456f7772f33223e57fa4ccc/Objects/listobject.c#L57)
-                if len(temp_hashes) > 50:
-                    sigd[vv].add_many(temp_hashes)
-
-                    # Sigh, python 2... when it goes away,
-                    # we can do `temp_hashes.clear()` instead.
-                    del temp_vals[vv]
-
-        # We loop temp_vals again to add any remainder hashes
-        # (each list of hashes is smaller than 50 items)
-        for sig, vals in temp_vals.items():
-            sigd[sig].add_many(vals)
-
-        debug('=> {} signatures!', len(sigd))
-        return sigd
-
-    def find_signatures(self, minhash, threshold, containment=False,
-                       ignore_scaled=False):
-        """
-        Do a Jaccard similarity or containment search.
-        """
-        # make sure we're looking at the same scaled value as database
-        if self.scaled > minhash.scaled:
-            minhash = minhash.downsample_scaled(self.scaled)
-        elif self.scaled < minhash.scaled and not ignore_scaled:
-            # note that containment can be calculated w/o matching scaled.
-            raise ValueError("lca db scaled is {} vs query {}; must downsample".format(self.scaled, minhash.scaled))
-
-        query_mins = set(minhash.get_mins())
-
-        # collect matching hashes:
-        c = Counter()
-        for hashval in query_mins:
-            idx_list = self.hashval_to_idx.get(hashval, [])
-            for idx in idx_list:
-                c[idx] += 1
-
-        debug('number of matching signatures for hashes: {}', len(c))
-
-        for idx, count in c.items():
-            ident = self.idx_to_ident[idx]
-            name = self.ident_to_name[ident]
-
-            match_mh = self._signatures[idx]
-            match_size = len(match_mh)
-
-            debug('count: {}; query_mins: {}; match size: {}',
-                  count, len(query_mins), match_size)
-
-            if containment:
-                score = count / len(query_mins)
-            else:
-                score = count / (len(query_mins) + match_size - count)
-
-            debug('score: {} (containment? {}), threshold: {}',
-                  score, containment, threshold)
-
-            if score >= threshold:
-                from .. import SourmashSignature
-                match_sig = SourmashSignature(match_mh, name=name)
-
-                yield score, match_sig, self.filename
-
-    @cached_property
-    def lineage_to_lids(self):
-        d = defaultdict(set)
-        for lid, lineage in self.lid_to_lineage.items():
-            d[lineage].add(lid)
-        return d
-
-    @cached_property
-    def lid_to_idx(self):
-        d = defaultdict(set)
-        for idx, lid in self.idx_to_lid.items():
-            d[lid].add(idx)
-        return d
-
-    @cached_property
-    def idx_to_ident(self):
-        d = defaultdict(set)
-        for ident, idx in self.ident_to_idx.items():
-            assert idx not in d
-            d[idx] = ident
-        return d
-
-
-def load_single_database(filename, verbose=False):
-    "Load a single LCA database; return (db, ksize, scaled)"
-    dblist, ksize, scaled = load_databases([filename], verbose=verbose)
-    return dblist[0], ksize, scaled
-
-
-def load_databases(filenames, scaled=None, verbose=True):
-    "Load multiple LCA databases; return (dblist, ksize, scaled)"
-    ksize_vals = set()
-    scaled_vals = set()
-    dblist = []
-
-    # load all the databases
-    for db_name in filenames:
-        if verbose:
-            notify(u'\r\033[K', end=u'', file=sys.stderr)
-            notify('... loading database {}'.format(db_name), end='\r',
-                  file=sys.stderr)
-
-        lca_db = LCA_Database()
-        lca_db.load(db_name)
-
-        ksize_vals.add(lca_db.ksize)
-        if len(ksize_vals) > 1:
-            raise Exception('multiple ksizes, quitting')
-
-        if scaled and scaled > lca_db.scaled:
-            lca_db.downsample_scaled(scaled)
-        scaled_vals.add(lca_db.scaled)
-
-        dblist.append(lca_db)
-
-    ksize = ksize_vals.pop()
-    scaled = scaled_vals.pop()
-
-    if verbose:
-        notify(u'\r\033[K', end=u'')
-        notify('loaded {} LCA databases. ksize={}, scaled={}', len(dblist),
-               ksize, scaled)
-
-    return dblist, ksize, scaled
-
-
-=======
->>>>>>> b90fad75
 def gather_assignments(hashvals, dblist):
     """
     Gather assignments from across all the databases for all the hashvals.
