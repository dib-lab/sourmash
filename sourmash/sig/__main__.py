--- conflicted
+++ resolved
@@ -172,26 +172,6 @@
     """
     set_quiet(args.quiet)
 
-<<<<<<< HEAD
-=======
-    siglist = []
-    for sigfile in args.signatures:
-        this_siglist = []
-        try:
-            this_siglist = sourmash_args.load_file_as_signatures(sigfile, traverse=True)
-            for k in this_siglist:
-                siglist.append((k, sigfile))
-        except Exception as exc:
-            error(str(exc))
-            error('(continuing)')
-
-        this_siglist = list(this_siglist)
-        notify('loaded {} signatures from {}...', len(this_siglist), sigfile,
-               end='\r')
-
-    notify('loaded {} signatures total.', len(siglist))
-
->>>>>>> b846ffe8
     # write CSV?
     w = None
     csv_fp = None
