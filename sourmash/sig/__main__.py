--- conflicted
+++ resolved
@@ -43,30 +43,13 @@
         raise ValueError("incompatible signatures: track_abundance is {} in first sig, {} in second".format(sig1.minhash.track_abundance, sig2.minhash.track_abundance))
 
 
-<<<<<<< HEAD
-def _flatten(mh):
-    "turn off track_abundance on a MinHash object"
-    mh_params = list(mh.__getstate__())
-    # Abundance is 6th parameter
-    mh_params[6] = False
-    mh.__setstate__(mh_params)
-    assert not mh.track_abundance
-
-
-=======
->>>>>>> 0362ac3e
 def _set_num_scaled(mh, num, scaled):
     "set num and scaled values on a MinHash object"
     mh_params = list(mh.__getstate__())
     # Number of hashes is 0th parameter
     mh_params[0] = num
-<<<<<<< HEAD
-    # Scale is 7th parameter
-    mh_params[7] = get_max_hash_for_scaled(scaled)
-=======
     # Scale is 8th parameter
     mh_params[8] = get_max_hash_for_scaled(scaled)
->>>>>>> 0362ac3e
     mh.__setstate__(mh_params)
     assert mh.num == num
     assert mh.scaled == scaled
@@ -118,11 +101,8 @@
         if mh.is_protein:
             if mh.dayhoff:
                 moltype = 'dayhoff'
-<<<<<<< HEAD
-=======
             elif mh.hp:
                 moltype = 'hp'
->>>>>>> 0362ac3e
             else:
                 moltype = 'protein'
         scaled = mh.scaled
