--- conflicted
+++ resolved
@@ -1,591 +1,6 @@
-<<<<<<< HEAD
-# -*- coding: UTF-8 -*-
-import math
-import copy
-
-from . import VERSION
-from ._lowlevel import ffi, lib
-from .utils import RustObject, rustcall, decode_str
-from .exceptions import SourmashError
-from deprecation import deprecated
-
-# default MurmurHash seed
-MINHASH_DEFAULT_SEED = 42
-
-
-def get_minhash_default_seed():
-    "Return the default seed value used for the MurmurHash hashing function."
-    return MINHASH_DEFAULT_SEED
-
-
-# we use the 64-bit hash space of MurmurHash only
-# this is 2 ** 64 - 1 in hexadecimal
-MINHASH_MAX_HASH = 0xFFFFFFFFFFFFFFFF
-
-
-def get_minhash_max_hash():
-    "Return the maximum hash value."
-    return MINHASH_MAX_HASH
-
-
-def get_max_hash_for_scaled(scaled):
-    "Convert a 'scaled' value into a 'max_hash' value."
-    if scaled == 0:
-        return 0
-    elif scaled == 1:
-        return get_minhash_max_hash()
-
-    return int(round(get_minhash_max_hash() / scaled, 0))
-
-
-def get_scaled_for_max_hash(max_hash):
-    "Convert a 'max_hash' value into a 'scaled' value."
-    if max_hash == 0:
-        return 0
-    return int(round(get_minhash_max_hash() / max_hash, 0))
-
-
-def to_bytes(s):
-    # Allow for strings, bytes or int
-    # Single item of byte string = int
-
-    if isinstance(s, bytes):
-        return s
-
-    if not isinstance(s, (str, bytes, int)):
-        raise TypeError("Requires a string-like sequence")
-
-    if isinstance(s, str):
-        s = s.encode("utf-8")
-    elif isinstance(s, int):
-        s = bytes([s])
-
-    return s
-
-
-def hash_murmur(kmer, seed=MINHASH_DEFAULT_SEED):
-    "hash_murmur(string, [,seed])\n\n"
-    "Compute a hash for a string, optionally using a seed (an integer). "
-    "The current default seed is returned by hash_seed()."
-
-    return lib.hash_murmur(to_bytes(kmer), seed)
-
-
-class MinHash(RustObject):
-    """\
-    The core sketch object for sourmash.
-
-    MinHash objects store and provide functionality for subsampled hash values
-    from DNA, RNA, and amino acid sequences. MinHash also supports both the
-    standard MinHash behavior (bounded size or ``num``) and a non-standard
-    MinHash, called "modulo hash" behavior, or ``scaled``. Please see
-    the API examples at
-
-        https://sourmash.readthedocs.io/en/latest/api-example.html#sourmash-minhash-objects-and-manipulations
-
-    for more information.
-
-    Basic usage:
-
-    >>> from sourmash import MinHash
-    >>> mh1 = MinHash(n=20, ksize=3)
-    >>> mh1.add_sequence('ATGAGAGACGATAGACAGATGAC')
-
-    >>> mh2 = MinHash(n=20, ksize=3)
-    >>> mh2.add_sequence('ATGAGActCGATAGaCAGATGAC')
-
-    >>> round(mh1.similarity(mh2), 2)
-    0.85
-    """
-    __dealloc_func__ = lib.kmerminhash_free
-
-    def __init__(
-        self,
-        n,
-        ksize,
-        is_protein=False,
-        dayhoff=False,
-        hp=False,
-        track_abundance=False,
-        seed=MINHASH_DEFAULT_SEED,
-        max_hash=0,
-        mins=None,
-        scaled=0,
-    ):
-        """\
-        Create a sourmash.MinHash object.
-
-        To create a standard (``num``) MinHash, use:
-           ``MinHash(<num>, <ksize>, ...)``
-
-        To create a ``scaled`` MinHash, use
-            ``MinHash(0, <ksize>, scaled=<int>, ...)``
-
-        Optional arguments:
-           * is_protein (default False) - aa k-mers
-           * dayhoff (default False) - dayhoff encoding
-           * hp (default False) - hydrophilic/hydrophobic aa
-           * track_abundance (default False) - track hash multiplicity
-           * mins (default None) - list of hashvals, or (hashval, abund) pairs
-           * seed (default 42) - murmurhash seed
-
-        Deprecated: @CTB
-           * ``max_hash=<int>``; use ``scaled`` instead.
-        """
-        if max_hash and scaled:
-            raise ValueError("cannot set both max_hash and scaled")
-        elif scaled:
-            max_hash = get_max_hash_for_scaled(scaled)
-
-        if max_hash and n:
-            raise ValueError("cannot set both n and max_hash")
-
-        if not n and not (max_hash or scaled):
-            raise ValueError("cannot omit both n and scaled")
-
-        if dayhoff or hp:
-            is_protein = False
-
-        self._objptr = lib.kmerminhash_new(
-            n, ksize, is_protein, dayhoff, hp, seed, int(max_hash), track_abundance
-        )
-
-        if mins:
-            if track_abundance:
-                self.set_abundances(mins)
-            else:
-                self.add_many(mins)
-
-    def __copy__(self):
-        "Create a new copy of this MinHash."
-        a = MinHash(
-            self.num,
-            self.ksize,
-            is_protein=self.is_protein,
-            dayhoff=self.dayhoff,
-            hp=self.hp,
-            track_abundance=self.track_abundance,
-            seed=self.seed,
-            max_hash=self.max_hash,
-        )
-        a.merge(self)
-        return a
-
-    def __getstate__(self):
-        "support pickling via __getstate__/__setstate__"
-        return (
-            self.num,
-            self.ksize,
-            self.is_protein,
-            self.dayhoff,
-            self.hp,
-            self.get_mins(with_abundance=self.track_abundance),
-            None,
-            self.track_abundance,
-            self.max_hash,
-            self.seed,
-        )
-
-    def __setstate__(self, tup):
-        "support pickling via __getstate__/__setstate__"
-        (n, ksize, is_protein, dayhoff, hp, mins, _, track_abundance,
-         max_hash, seed) = tup
-
-        self.__del__()
-        self._objptr = lib.kmerminhash_new(
-            n, ksize, is_protein, dayhoff, hp, seed, max_hash, track_abundance
-        )
-        if track_abundance:
-            self.set_abundances(mins)
-        else:
-            self.add_many(mins)
-
-    def __eq__(self, other):
-        "equality testing via =="
-        return self.__getstate__() == other.__getstate__()
-
-    def copy_and_clear(self):
-        "Create an empty copy of this MinHash."
-        a = MinHash(
-            self.num,
-            self.ksize,
-            self.is_protein,
-            self.dayhoff,
-            self.hp,
-            self.track_abundance,
-            self.seed,
-            self.max_hash,
-        )
-        return a
-
-    def add_sequence(self, sequence, force=False):
-        "Add a sequence into the sketch."
-        self._methodcall(lib.kmerminhash_add_sequence, to_bytes(sequence),
-                         force)
-
-    def add(self, kmer):
-        "Add a kmer into the sketch."
-        self.add_sequence(kmer)
-
-    def add_many(self, hashes):
-        """Add many hashes to the sketch at once.
-
-        ``hashes`` can be either an iterable (list, set, etc.), or another
-        ``MinHash`` object.
-        """
-        if isinstance(hashes, MinHash):
-            self._methodcall(lib.kmerminhash_add_from, hashes._objptr)
-        else:
-            self._methodcall(lib.kmerminhash_add_many, list(hashes), len(hashes))
-
-    def remove_many(self, hashes):
-        "Remove many hashes at once; ``hashes`` must be an iterable."
-        self._methodcall(lib.kmerminhash_remove_many, list(hashes), len(hashes))
-
-    def update(self, other):
-        "Update this sketch from all the hashes in the other."
-        self.add_many(other)
-
-    def __len__(self):
-        "Number of hashes."
-        return self._methodcall(lib.kmerminhash_get_mins_size)
-
-    def get_mins(self, with_abundance=False):
-        """Return list of hashes or if ``with_abundance`` a list
-        of (hash, abund).
-        """
-        size = ffi.new("uintptr_t *")
-        mins_ptr = self._methodcall(lib.kmerminhash_get_mins, size)
-        size = size[0]
-
-        try:
-            if with_abundance and self.track_abundance:
-                size_abunds = ffi.new("uintptr_t *")
-                abunds_ptr = self._methodcall(lib.kmerminhash_get_abunds, size_abunds)
-                size_abunds = size_abunds[0]
-                assert size == size_abunds
-                result = dict(zip(ffi.unpack(mins_ptr, size), ffi.unpack(abunds_ptr, size)))
-                lib.kmerminhash_slice_free(abunds_ptr, size)
-            else:
-                result = ffi.unpack(mins_ptr, size)
-        finally:
-            lib.kmerminhash_slice_free(mins_ptr, size)
-
-        return result
-
-    def get_hashes(self):
-        "Return the list of hashes."
-        return self.get_mins()
-
-    def subtract_mins(self, other):
-        """Get the list of mins in this MinHash, after removing the ones in
-        ``other``.
-        """
-        a = set(self.get_mins())
-        b = set(other.get_mins())
-        return a - b
-
-    @property
-    def seed(self):
-        return self._methodcall(lib.kmerminhash_seed)
-
-    @property
-    def num(self):
-        return self._methodcall(lib.kmerminhash_num)
-
-    @property
-    def scaled(self):
-        if self.max_hash:
-            return get_scaled_for_max_hash(self.max_hash)
-        return 0
-
-    @property
-    def is_dna(self):
-        return not (self.is_protein or self.dayhoff or self.hp)
-
-    @property
-    def is_protein(self):
-        return self._methodcall(lib.kmerminhash_is_protein)
-
-    @property
-    def dayhoff(self):
-        return self._methodcall(lib.kmerminhash_dayhoff)
-
-    @property
-    def hp(self):
-        return self._methodcall(lib.kmerminhash_hp)
-
-    @property
-    def ksize(self):
-        return self._methodcall(lib.kmerminhash_ksize)
-
-    @property
-    def max_hash(self):
-        return self._methodcall(lib.kmerminhash_max_hash)
-
-    @property
-    def track_abundance(self):
-        return self._methodcall(lib.kmerminhash_track_abundance)
-
-    @track_abundance.setter
-    def track_abundance(self, b):
-        if self.track_abundance == b:
-            return
-
-        if b is False:
-            self._methodcall(lib.kmerminhash_disable_abundance)
-        elif len(self) > 0:
-            raise RuntimeError("Can only set track_abundance=True if the MinHash is empty")
-        else:
-            self._methodcall(lib.kmerminhash_enable_abundance)
-
-    def add_hash(self, h):
-        "Add a single hash value."
-        return self._methodcall(lib.kmerminhash_add_hash, h)
-
-    def add_hash_with_abundance(self, h, a):
-        "Add a single hash value with an abundance."
-        if self.track_abundance:
-            return self._methodcall(lib.kmerminhash_add_hash_with_abundance, h, a)
-        else:
-            raise RuntimeError(
-                "Use track_abundance=True when constructing "
-                "the MinHash to use add_hash_with_abundance."
-            )
-
-    def clear(self):
-        "Clears all hashes and abundances."
-        return self._methodcall(lib.kmerminhash_clear)
-
-    def translate_codon(self, codon):
-        "Translate a codon into an amino acid."
-        try:
-            return rustcall(lib.sourmash_translate_codon,
-                            to_bytes(codon)).decode('utf-8')
-        except SourmashError as e:
-            raise ValueError(e.message)
-
-    def count_common(self, other, downsample=False):
-        """\
-        Return the number of hashes in common between ``self`` and ``other``.
-
-        Optionally downsample ``scaled`` objects to highest ``scaled`` value.
-        """
-        if not isinstance(other, MinHash):
-            raise TypeError("Must be a MinHash!")
-        return self._methodcall(lib.kmerminhash_count_common, other._get_objptr(), downsample)
-
-    def downsample_n(self, new_num):
-        "Copy this object and downsample new object to num=``new_num``."
-        if self.num and self.num < new_num:
-            raise ValueError("new sample n is higher than current sample n")
-
-        a = MinHash(
-            new_num, self.ksize, self.is_protein, self.dayhoff, self.hp, self.track_abundance, self.seed, 0
-        )
-        if self.track_abundance:
-            a.set_abundances(self.get_mins(with_abundance=True))
-        else:
-            a.add_many(self)
-
-        return a
-
-    def downsample_max_hash(self, *others):
-        """Copy this object and downsample new object to min of ``*others``.
-
-        Here, ``*others`` is one or more MinHash objects.
-        """
-        max_hashes = [x.max_hash for x in others]
-        new_max_hash = min(self.max_hash, *max_hashes)
-        new_scaled = get_scaled_for_max_hash(new_max_hash)
-
-        return self.downsample_scaled(new_scaled)
-
-    def downsample_scaled(self, new_scaled):
-        """Copy this object and downsample new object to scaled=``new_scaled``.
-        """
-        if self.num:
-            raise ValueError("num != 0 - cannot downsample a standard MinHash")
-
-        max_hash = self.max_hash
-        if max_hash is None:
-            raise ValueError("no max_hash available - cannot downsample")
-
-        old_scaled = get_scaled_for_max_hash(self.max_hash)
-        if old_scaled > new_scaled:
-            raise ValueError(
-                "new scaled {} is lower than current sample scaled {}".format(
-                    new_scaled, old_scaled
-                )
-            )
-
-        new_max_hash = get_max_hash_for_scaled(new_scaled)
-
-        a = MinHash(
-            0,
-            self.ksize,
-            self.is_protein,
-            self.dayhoff,
-            self.hp,
-            self.track_abundance,
-            self.seed,
-            new_max_hash,
-        )
-        if self.track_abundance:
-            a.set_abundances(self.get_mins(with_abundance=True))
-        else:
-            a.add_many(self)
-
-        return a
-
-    @deprecated(deprecated_in="3.3", removed_in="4.0",
-                current_version=VERSION,
-                details='Use count_common or set methods instead.')
-    def intersection(self, other, in_common=False):
-        """Calculate the intersection between ``self`` and ``other``, and
-        return ``(mins, size)`` where ``mins`` are the hashes in common, and
-        ``size`` is the number of hashes.
-
-        if ``in_common``, return the actual hashes. Otherwise, mins will be
-        empty.
-        """
-        if not isinstance(other, MinHash):
-            raise TypeError("Must be a MinHash!")
-
-        if self.num != other.num:
-            err = "must have same num: {} != {}".format(self.num, other.num)
-            raise TypeError(err)
-
-        if in_common:
-            # TODO: copy from buffer to Python land instead,
-            # this way involves more moving data around.
-            combined_mh = self.copy_and_clear()
-            combined_mh.merge(self)
-            combined_mh.merge(other)
-
-            size = len(combined_mh)
-            common = set(self.get_mins())
-            common.intersection_update(other.get_mins())
-        else:
-            size = self._methodcall(lib.kmerminhash_intersection, other._get_objptr())
-            common = set()
-
-        return common, max(size, 1)
-
-    def jaccard(self, other, downsample=False):
-        "Calculate Jaccard similarity of two MinHash objects."
-        if self.num != other.num:
-            err = "must have same num: {} != {}".format(self.num, other.num)
-            raise TypeError(err)
-        return self._methodcall(lib.kmerminhash_similarity, other._get_objptr(), True, downsample)
-
-    @deprecated(deprecated_in="3.3", removed_in="4.0",
-                current_version=VERSION,
-                details="Use 'similarity' instead of compare.")
-    def compare(self, other, downsample=False):
-        "Calculate Jaccard similarity of two sketches."
-        return self.jaccard(other, downsample=downsample)
-
-
-    def similarity(self, other, ignore_abundance=False, downsample=False):
-        """Calculate similarity of two sketches.
-
-        If the sketches are not abundance weighted, or ignore_abundance=True,
-        compute Jaccard similarity.
-
-        If the sketches are abundance weighted, calculate the angular
-        similarity, a distance metric based on the cosine similarity.
-
-        Note, because the term frequencies (tf-idf weights) cannot be negative,
-        the angle will never be < 0deg or > 90deg.
-
-        See https://en.wikipedia.org/wiki/Cosine_similarity
-        """
-        return self._methodcall(lib.kmerminhash_similarity,
-                                other._get_objptr(),
-                                ignore_abundance, downsample)
-
-    def angular_similarity(self, other):
-        "Calculate the angular similarity."
-        return self._methodcall(lib.kmerminhash_angular_similarity,
-                                other._get_objptr())
-
-    def is_compatible(self, other):
-        return self._methodcall(lib.kmerminhash_is_compatible, other._get_objptr())
-
-    def contained_by(self, other, downsample=False):
-        """\
-        Calculate how much of self is contained by other.
-        """
-        if not len(self):
-            return 0.0
-
-        return self.count_common(other, downsample) / len(self)
-
-    @deprecated(deprecated_in="3.3", removed_in="4.0",
-                current_version=VERSION,
-                details="Use 'contained_by' with downsample=True instead.")
-    def containment_ignore_maxhash(self, other):
-        """Calculate contained_by, with downsampling.
-        """
-        return self.contained_by(other, downsample=True)
-
-    def __iadd__(self, other):
-        if not isinstance(other, MinHash):
-            raise TypeError("Must be a MinHash!")
-        self._methodcall(lib.kmerminhash_merge, other._get_objptr())
-        return self
-
-    merge = __iadd__
-
-    def set_abundances(self, values, clear=True):
-        """Set abundances for hashes from ``values``, where
-        ``values[hash] = abund``
-        """
-        if self.track_abundance:
-            hashes = []
-            abunds = []
-
-            for h, v in values.items():
-                hashes.append(h)
-                abunds.append(v)
-
-            self._methodcall(lib.kmerminhash_set_abundances, hashes, abunds, len(hashes), clear)
-        else:
-            raise RuntimeError(
-                "Use track_abundance=True when constructing "
-                "the MinHash to use set_abundances."
-            )
-
-    def add_protein(self, sequence):
-        "Add a protein sequence."
-        self._methodcall(lib.kmerminhash_add_protein, to_bytes(sequence))
-
-    def is_molecule_type(self, molecule):
-        """Check if this MinHash is a particular human-readable molecule type.
-
-        Supports 'protein', 'dayhoff', 'hp', 'DNA'.
-        @CTB deprecate for 4.0?
-        """
-        if molecule.lower() not in ('protein', 'dayhoff', 'hp', 'dna'):
-            raise ValueError("unknown moltype in query, '{}'".format(molecule))
-        return molecule == self.moltype
-
-    @property
-    def moltype(self):                    # TODO: test in minhash tests
-        if self.is_protein:
-            return 'protein'
-        elif self.dayhoff:
-            return 'dayhoff'
-        elif self.hp:
-            return 'hp'
-        else:
-            return 'DNA'
-=======
 "Legacy / deprecated; will be removed in sourmash 4.0."
 import warnings
 
 warnings.warn("Please import from the top level sourmash module instead of using _minhash, which will be renamed in 4.x", FutureWarning)
 
-from .minhash import *
->>>>>>> c7ed8bef
+from .minhash import *