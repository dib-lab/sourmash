"""
Tests for sourmash compute command-line functionality.
"""
import os
import gzip
import shutil
import screed
import glob
import json
import csv
import pytest

import sourmash_tst_utils as utils

import sourmash
from sourmash import MinHash
from sourmash.sbt import SBT, Node
from sourmash.sbtmh import SigLeaf, load_sbt_index
from sourmash.command_compute import ComputeParameters
from sourmash.cli.compute import subparser
from sourmash.cli import SourmashParser

from sourmash import signature
from sourmash import VERSION


def test_do_sourmash_compute():
    with utils.TempDirectory() as location:
        testdata1 = utils.get_test_data('short.fa')
        status, out, err = utils.runscript('sourmash',
                                           ['compute', '-k', '31', testdata1],
                                           in_directory=location)

        sigfile = os.path.join(location, 'short.fa.sig')
        assert os.path.exists(sigfile)

        sig = next(signature.load_signatures(sigfile))
        assert str(sig).endswith('short.fa')


@utils.in_tempdir
def test_do_sourmash_compute_outdir(c):
    testdata1 = utils.get_test_data('short.fa')
    status, out, err = utils.runscript('sourmash',
                                       ['compute', '-k', '31', testdata1,
                                        '--outdir', c.location])


    sigfile = os.path.join(c.location, 'short.fa.sig')
    assert os.path.exists(sigfile)

    sig = next(signature.load_signatures(sigfile))
    assert str(sig).endswith('short.fa')


def test_do_sourmash_compute_output_valid_file():
    """ Trigger bug #123 """
    with utils.TempDirectory() as location:
        testdata1 = utils.get_test_data('short.fa')
        testdata2 = utils.get_test_data('short2.fa')
        testdata3 = utils.get_test_data('short3.fa')
        sigfile = os.path.join(location, 'short.fa.sig')

        status, out, err = utils.runscript('sourmash',
                                           ['compute', '-k', '31', '-o', sigfile,
                                            testdata1,
                                            testdata2, testdata3],
                                           in_directory=location)

        assert os.path.exists(sigfile)
        assert not out # stdout should be empty

        # is it valid json?
        with open(sigfile, 'r') as f:
            data = json.load(f)

        filesigs = [sig['filename'] for sig in data]
        assert all(testdata in filesigs
                   for testdata in (testdata1, testdata2, testdata3))


def test_do_sourmash_compute_output_stdout_valid():
    with utils.TempDirectory() as location:
        testdata1 = utils.get_test_data('short.fa')
        testdata2 = utils.get_test_data('short2.fa')
        testdata3 = utils.get_test_data('short3.fa')

        status, out, err = utils.runscript('sourmash',
                                           ['compute', '-k', '31', '-o', '-',
                                            testdata1,
                                            testdata2, testdata3],
                                           in_directory=location)

        # is it valid json?
        data = json.loads(out)

        filesigs = [sig['filename'] for sig in data]
        assert all(testdata in filesigs
                   for testdata in (testdata1, testdata2, testdata3))


@utils.in_tempdir
def test_do_sourmash_compute_output_and_name_valid_file(c):
    testdata1 = utils.get_test_data('short.fa')
    testdata2 = utils.get_test_data('short2.fa')
    testdata3 = utils.get_test_data('short3.fa')
    sigfile = c.output('short.fa.sig')

    c.run_sourmash('compute', '-k', '31', '-o', sigfile, '--merge', '"name"', testdata1, testdata2, testdata3)

    assert os.path.exists(sigfile)
    assert 'calculated 1 signature for 4 sequences taken from 3 files' in c.last_result.err

    # is it valid json?
    with open(sigfile, 'r') as f:
        data = json.load(f)

    assert len(data) == 1

    sigfile_merged = c.output('short.all.fa.sig')
    c.run_sourmash('compute', '-k', '31', '-o', sigfile_merged, '--merge', '"name"', testdata1, testdata2, testdata3)

    with open(sigfile_merged, 'r') as f:
        data_merged = json.load(f)

    assert data[0]['signatures'][0]['mins'] == data_merged[0]['signatures'][0]['mins']


@utils.in_tempdir
def test_do_sourmash_compute_output_and_name_valid_file_outdir(c):
    testdata1 = utils.get_test_data('short.fa')
    testdata2 = utils.get_test_data('short2.fa')
    testdata3 = utils.get_test_data('short3.fa')
    sigfile = os.path.join(c.location, 'short.fa.sig')

    with pytest.raises(ValueError) as exc:
        c.run_sourmash('compute', '-k', '31', '-o', sigfile,
                       '--merge', '"name"',
                       testdata1, testdata2, testdata3,
                       '--outdir', c.location)

    errmsg = c.last_result.err
    assert "ERROR: --outdir doesn't make sense with -o/--output" in errmsg


def test_do_sourmash_compute_singleton():
    with utils.TempDirectory() as location:
        testdata1 = utils.get_test_data('short.fa')
        status, out, err = utils.runscript('sourmash',
                                           ['compute', '-k', '31', '--singleton',
                                            testdata1],
                                           in_directory=location)

        sigfile = os.path.join(location, 'short.fa.sig')
        assert os.path.exists(sigfile)

        sig = next(signature.load_signatures(sigfile))
        assert sig.name.endswith('shortName')


def test_do_sourmash_compute_name():
    with utils.TempDirectory() as location:
        testdata1 = utils.get_test_data('short.fa')
        status, out, err = utils.runscript('sourmash',
                                           ['compute', '-k', '31', '--merge', 'foo',
                                            testdata1, '-o', 'foo.sig'],
                                           in_directory=location)

        sigfile = os.path.join(location, 'foo.sig')
        assert os.path.exists(sigfile)

        sig = next(signature.load_signatures(sigfile))
        assert sig.name == 'foo'

        status, out, err = utils.runscript('sourmash',
                                           ['compute', '-k', '31', '--name', 'foo',
                                            testdata1, '-o', 'foo2.sig'],
                                           in_directory=location)

        sigfile2 = os.path.join(location, 'foo2.sig')
        assert os.path.exists(sigfile2)

        sig2 = next(signature.load_signatures(sigfile))
        assert sig2.name == 'foo'
        assert sig.name == sig2.name


def test_do_sourmash_compute_name_fail_no_output():
    with utils.TempDirectory() as location:
        testdata1 = utils.get_test_data('short.fa')
        status, out, err = utils.runscript('sourmash',
                                           ['compute', '-k', '31', '--merge', 'foo',
                                            testdata1],
                                           in_directory=location,
                                           fail_ok=True)
        assert status == -1


def test_do_sourmash_compute_merge_fail_no_output():
    with utils.TempDirectory() as location:
        testdata1 = utils.get_test_data('short.fa')
        status, out, err = utils.runscript('sourmash',
                                           ['compute', '-k', '31', '--merge', 'foo',
                                            testdata1],
                                           in_directory=location,
                                           fail_ok=True)
        assert status == -1

        status, out, err = utils.runscript('sourmash',
                                           ['compute', '-k', '31', '--name', 'foo',
                                            testdata1],
                                           in_directory=location,
                                           fail_ok=True)
        assert status == -1


def test_do_sourmash_compute_name_from_first():
    with utils.TempDirectory() as location:
        testdata1 = utils.get_test_data('short3.fa')
        status, out, err = utils.runscript('sourmash',
                                           ['compute', '-k', '31', '--name-from-first',
                                            testdata1],
                                           in_directory=location)

        sigfile = os.path.join(location, 'short3.fa.sig')
        assert os.path.exists(sigfile)

        sig = next(signature.load_signatures(sigfile))
        assert sig.name == 'firstname'


def test_do_sourmash_compute_multik():
    with utils.TempDirectory() as location:
        testdata1 = utils.get_test_data('short.fa')
        status, out, err = utils.runscript('sourmash',
                                           ['compute', '-k', '21,31',
                                            testdata1],
                                           in_directory=location)
        outfile = os.path.join(location, 'short.fa.sig')
        assert os.path.exists(outfile)

        siglist = list(signature.load_signatures(outfile))
        assert len(siglist) == 2
        ksizes = set([ x.minhash.ksize for x in siglist ])
        assert 21 in ksizes
        assert 31 in ksizes
        assert len(ksizes) == 2


def test_do_sourmash_compute_multik_with_protein():
    with utils.TempDirectory() as location:
        testdata1 = utils.get_test_data('short.fa')
        status, out, err = utils.runscript('sourmash',
                                           ['compute', '-k', '21,30',
                                            '--protein',
                                            testdata1],
                                           in_directory=location)
        outfile = os.path.join(location, 'short.fa.sig')
        assert os.path.exists(outfile)

        with open(outfile, 'rt') as fp:
            sigdata = fp.read()
            siglist = list(signature.load_signatures(sigdata))
            assert len(siglist) == 4
            ksizes = set([ x.minhash.ksize for x in siglist ])
            assert 21 in ksizes
            assert 30 in ksizes
            assert 7 in ksizes
            assert 10 in ksizes
            assert len(ksizes) == 4


def test_do_sourmash_compute_multik_with_dayhoff():
    with utils.TempDirectory() as location:
        testdata1 = utils.get_test_data('short.fa')
        status, out, err = utils.runscript('sourmash',
                                           ['compute', '-k', '21,30',
                                            '--dayhoff', '--no-dna',
                                            testdata1],
                                           in_directory=location)
        assert 'Computing only Dayhoff-encoded protein (and not nucleotide) ' \
               'signatures.' in err
        outfile = os.path.join(location, 'short.fa.sig')
        assert os.path.exists(outfile)

        with open(outfile, 'rt') as fp:
            sigdata = fp.read()
            siglist = list(signature.load_signatures(sigdata))
            assert len(siglist) == 2
            ksizes = set([ x.minhash.ksize for x in siglist ])
            assert 7 in ksizes
            assert 10 in ksizes
            assert all(x.minhash.dayhoff for x in siglist)
            assert len(ksizes) == 2


def test_do_sourmash_compute_multik_with_dayhoff_and_dna():
    with utils.TempDirectory() as location:
        testdata1 = utils.get_test_data('short.fa')
        status, out, err = utils.runscript('sourmash',
                                           ['compute', '-k', '21,30',
                                            '--dayhoff',
                                            testdata1],
                                           in_directory=location)
        outfile = os.path.join(location, 'short.fa.sig')
        assert os.path.exists(outfile)

        with open(outfile, 'rt') as fp:
            sigdata = fp.read()
            siglist = list(signature.load_signatures(sigdata))
            assert len(siglist) == 4
            ksizes = set([ x.minhash.ksize for x in siglist ])
            assert 21 in ksizes
            assert 30 in ksizes
            assert 7 in ksizes
            assert 10 in ksizes
            assert sum(x.minhash.moltype == 'DNA' for x in siglist) == 2
            assert sum(x.minhash.moltype == 'dayhoff' for x in siglist) == 2
            assert len(ksizes) == 4


def test_do_sourmash_compute_multik_with_hp():
    with utils.TempDirectory() as location:
        testdata1 = utils.get_test_data('short.fa')
        status, out, err = utils.runscript('sourmash',
                                           ['compute', '-k', '21,30',
                                            '--hp', '--no-dna',
                                            testdata1],
                                           in_directory=location)
        assert 'Computing only hp-encoded protein (and not nucleotide) ' \
               'signatures.' in err
        outfile = os.path.join(location, 'short.fa.sig')
        assert os.path.exists(outfile)

        with open(outfile, 'rt') as fp:
            sigdata = fp.read()
            siglist = list(signature.load_signatures(sigdata))
            assert len(siglist) == 2
            ksizes = set([ x.minhash.ksize for x in siglist ])
            assert 7 in ksizes
            assert 10 in ksizes
            assert all(x.minhash.hp for x in siglist)
            assert len(ksizes) == 2


def test_do_sourmash_compute_multik_with_hp_and_dna():
    with utils.TempDirectory() as location:
        testdata1 = utils.get_test_data('short.fa')
        status, out, err = utils.runscript('sourmash',
                                           ['compute', '-k', '21,30',
                                            '--hp',
                                            testdata1],
                                           in_directory=location)
        outfile = os.path.join(location, 'short.fa.sig')
        assert os.path.exists(outfile)

        with open(outfile, 'rt') as fp:
            sigdata = fp.read()
            siglist = list(signature.load_signatures(sigdata))
            assert len(siglist) == 4
            ksizes = set([ x.minhash.ksize for x in siglist ])
            assert 7 in ksizes
            assert 10 in ksizes
            assert 21 in ksizes
            assert 30 in ksizes
            assert len(ksizes) == 4


def test_do_sourmash_compute_multik_with_dayhoff_dna_protein():
    with utils.TempDirectory() as location:
        testdata1 = utils.get_test_data('short.fa')
        status, out, err = utils.runscript('sourmash',
                                           ['compute', '-k', '21,30',
                                            '--dayhoff', '--protein',
                                            testdata1],
                                           in_directory=location)
        outfile = os.path.join(location, 'short.fa.sig')
        assert os.path.exists(outfile)

        with open(outfile, 'rt') as fp:
            sigdata = fp.read()
            siglist = list(signature.load_signatures(sigdata))
            assert len(siglist) == 6
            ksizes = set([ x.minhash.ksize for x in siglist ])
            assert 21 in ksizes
            assert 30 in ksizes
            assert 7 in ksizes
            assert 10 in ksizes
            assert sum(x.minhash.moltype == 'DNA' for x in siglist) == 2
            assert sum(x.minhash.moltype == 'dayhoff' for x in siglist) == 2
            assert sum(x.minhash.moltype == 'protein' for x in siglist) == 2
            assert len(ksizes) == 4


def test_do_sourmash_compute_multik_with_dayhoff_hp_dna_protein():
    with utils.TempDirectory() as location:
        testdata1 = utils.get_test_data('short.fa')
        status, out, err = utils.runscript('sourmash',
                                           ['compute', '-k', '21,30',
                                            '--dayhoff', '--hp', '--protein',
                                            testdata1],
                                           in_directory=location)
        outfile = os.path.join(location, 'short.fa.sig')
        assert os.path.exists(outfile)

        with open(outfile, 'rt') as fp:
            sigdata = fp.read()
            siglist = list(signature.load_signatures(sigdata))
            assert len(siglist) == 8
            ksizes = set([ x.minhash.ksize for x in siglist ])
            assert 7 in ksizes
            assert 10 in ksizes
            assert 21 in ksizes
            assert 30 in ksizes
            assert sum(x.minhash.moltype == 'DNA' for x in siglist) == 2
            assert sum(x.minhash.moltype == 'dayhoff' for x in siglist) == 2
            assert sum(x.minhash.moltype == 'hp' for x in siglist) == 2
            # 2 = dayhoff, 2 = hp = 4 protein
            assert sum(x.minhash.moltype == 'protein' for x in siglist) == 2
            assert len(ksizes) == 4


def test_do_sourmash_compute_multik_with_nothing():
    with utils.TempDirectory() as location:
        testdata1 = utils.get_test_data('short.fa')
        status, out, err = utils.runscript('sourmash',
                                           ['compute', '-k', '21,31',
                                            '--no-protein', '--no-dna',
                                            testdata1],
                                           in_directory=location,
                                           fail_ok=True)
        outfile = os.path.join(location, 'short.fa.sig')
        assert not os.path.exists(outfile)


def test_do_sourmash_compute_multik_protein_bad_ksize():
    with utils.TempDirectory() as location:
        testdata1 = utils.get_test_data('short.fa')
        status, out, err = utils.runscript('sourmash',
                                           ['compute', '-k', '20,32',
                                            '--protein', '--no-dna',
                                            testdata1],
                                           in_directory=location,
                                           fail_ok=True)
        outfile = os.path.join(location, 'short.fa.sig')
        assert not os.path.exists(outfile)
        assert 'protein ksizes must be divisible by 3' in err


@utils.in_tempdir
def test_do_sourmash_compute_multik_only_protein(c):
    # check sourmash compute with only protein, no nucl
    testdata1 = utils.get_test_data('short.fa')
    c.run_sourmash('compute', '-k', '21,30',
                   '--protein', '--no-dna', testdata1)
    outfile = os.path.join(c.location, 'short.fa.sig')
    assert os.path.exists(outfile)

    with open(outfile, 'rt') as fp:
        sigdata = fp.read()
        siglist = list(signature.load_signatures(sigdata))
        assert len(siglist) == 2
        ksizes = set([ x.minhash.ksize for x in siglist ])
        assert 7 in ksizes
        assert 10 in ksizes
        assert len(ksizes) == 2


def test_do_sourmash_compute_multik_protein_input_bad_ksize():
    with utils.TempDirectory() as location:
        testdata1 = utils.get_test_data('short-protein.fa')
        status, out, err = utils.runscript('sourmash',
                                           ['compute', '-k', '20,32',
                                            '--protein', '--no-dna',
                                            '--input-is-protein',
                                            testdata1],
                                           in_directory=location,
                                           fail_ok=True)
        outfile = os.path.join(location, 'short-protein.fa.sig')
<<<<<<< HEAD
        assert os.path.exists(outfile)
#        assert 0
=======
        assert status != 0
        assert 'protein ksizes must be divisible by 3' in err
>>>>>>> 9c46e9c6


@utils.in_tempdir
def test_do_sourmash_compute_multik_only_protein_no_rna(c):
    # test --no-rna as well (otherwise identical to previous test)
    testdata1 = utils.get_test_data('short.fa')

    c.run_sourmash('compute', '-k', '21,30',
                   '--protein', '--no-rna', testdata1)
    outfile = os.path.join(c.location, 'short.fa.sig')
    assert os.path.exists(outfile)

    with open(outfile, 'rt') as fp:
        sigdata = fp.read()
        siglist = list(signature.load_signatures(sigdata))
        assert len(siglist) == 2
        ksizes = set([ x.minhash.ksize for x in siglist ])
        assert 7 in ksizes
        assert 10 in ksizes
        assert len(ksizes) == 2


def test_do_sourmash_compute_protein_bad_sequences():
    """Proper error handling when Ns in dna sequence"""
    with utils.TempDirectory() as location:
        testdata1 = utils.get_test_data('short.bad.fa')
        status, out, err = utils.runscript('sourmash',
                                           ['compute', '-k', '21,30',
                                            '--protein', '--no-dna',
                                            testdata1],
                                           in_directory=location)
        outfile = os.path.join(location, 'short.bad.fa.sig')
        assert os.path.exists(outfile)

        with open(outfile, 'rt') as fp:
            sigdata = fp.read()
            siglist = list(signature.load_signatures(sigdata))
            assert len(siglist) == 2
            ksizes = set([ x.minhash.ksize for x in siglist ])
            assert 7 in ksizes
            assert 10 in ksizes
            assert len(ksizes) == 2


def test_do_sourmash_compute_multik_input_is_protein():
    with utils.TempDirectory() as location:
        testdata1 = utils.get_test_data('ecoli.faa')
        status, out, err = utils.runscript('sourmash',
                                           ['compute', '-k', '21,30',
                                            '--input-is-protein',
                                            testdata1],
                                           in_directory=location)
        outfile = os.path.join(location, 'ecoli.faa.sig')
        assert os.path.exists(outfile)

        with open(outfile, 'rt') as fp:
            sigdata = fp.read()
            siglist = list(signature.load_signatures(sigdata))
            assert len(siglist) == 2
            ksizes = set([ x.minhash.ksize for x in siglist ])
            assert 7 in ksizes
            assert 10 in ksizes
            assert len(ksizes) == 2

            moltype = set([ x.minhash.moltype == 'protein'
                            for x in siglist ])
            assert len(moltype) == 1
            assert True in moltype


def test_do_sourmash_compute_multik_outfile():
    with utils.TempDirectory() as location:
        testdata1 = utils.get_test_data('short.fa')
        outfile = os.path.join(location, 'FOO.xxx')
        status, out, err = utils.runscript('sourmash',
                                           ['compute', '-k', '21,31',
                                            testdata1, '-o', outfile],
                                           in_directory=location)
        assert os.path.exists(outfile)

        siglist = list(signature.load_signatures(outfile))
        assert len(siglist) == 2
        ksizes = set([ x.minhash.ksize for x in siglist ])
        assert 21 in ksizes
        assert 31 in ksizes


def test_do_sourmash_compute_with_scaled_1():
    with utils.TempDirectory() as location:
        testdata1 = utils.get_test_data('short.fa')
        outfile = os.path.join(location, 'FOO.xxx')
        status, out, err = utils.runscript('sourmash',
                                           ['compute', '-k', '21,31',
                                            '--scaled', '1',
                                            testdata1, '-o', outfile],
                                            in_directory=location)
        assert os.path.exists(outfile)

        siglist = list(signature.load_signatures(outfile))
        assert len(siglist) == 2

        max_hashes = [ x.minhash.max_hash for x in siglist ]
        assert len(max_hashes) == 2
        assert set(max_hashes) == { sourmash.MAX_HASH }


def test_do_sourmash_compute_with_scaled_2():
    with utils.TempDirectory() as location:
        testdata1 = utils.get_test_data('short.fa')
        outfile = os.path.join(location, 'FOO.xxx')
        status, out, err = utils.runscript('sourmash',
                                           ['compute', '-k', '21,31',
                                            '--scaled', '2',
                                            testdata1, '-o', outfile],
                                            in_directory=location)
        assert os.path.exists(outfile)

        siglist = list(signature.load_signatures(outfile))
        assert len(siglist) == 2

        max_hashes = [ x.minhash.max_hash for x in siglist ]
        assert len(max_hashes) == 2
        assert set(max_hashes) == set([ int(2**64 /2.) ])


def test_do_sourmash_compute_with_scaled():
    with utils.TempDirectory() as location:
        testdata1 = utils.get_test_data('short.fa')
        outfile = os.path.join(location, 'FOO.xxx')
        status, out, err = utils.runscript('sourmash',
                                           ['compute', '-k', '21,31',
                                            '--scaled', '100',
                                            testdata1, '-o', outfile],
                                            in_directory=location)
        assert os.path.exists(outfile)

        siglist = list(signature.load_signatures(outfile))
        assert len(siglist) == 2

        max_hashes = [ x.minhash.max_hash for x in siglist ]
        assert len(max_hashes) == 2
        assert set(max_hashes) == set([ int(2**64 /100.) ])


def test_do_sourmash_compute_with_bad_scaled():
    with utils.TempDirectory() as location:
        testdata1 = utils.get_test_data('short.fa')
        outfile = os.path.join(location, 'FOO.xxx')
        status, out, err = utils.runscript('sourmash',
                                           ['compute', '-k', '21,31',
                                            '--scaled', '-1',
                                            testdata1, '-o', outfile],
                                            in_directory=location,
                                            fail_ok=True)

        assert status != 0
        assert '--scaled value must be >= 1' in err

        status, out, err = utils.runscript('sourmash',
                                           ['compute', '-k', '21,31',
                                            '--scaled', '1000.5',
                                            testdata1, '-o', outfile],
                                            in_directory=location,
                                            fail_ok=True)

        assert status != 0
        assert '--scaled value must be integer value' in err

        status, out, err = utils.runscript('sourmash',
                                           ['compute', '-k', '21,31',
                                            '--scaled', '1e9',
                                            testdata1, '-o', outfile],
                                            in_directory=location)

        assert status == 0
        assert 'WARNING: scaled value is nonsensical!?' in err


def test_do_sourmash_compute_with_seed():
    with utils.TempDirectory() as location:
        testdata1 = utils.get_test_data('short.fa')
        outfile = os.path.join(location, 'FOO.xxx')
        status, out, err = utils.runscript('sourmash',
                                           ['compute', '-k', '21,31',
                                            '--seed', '43',
                                            testdata1, '-o', outfile],
                                            in_directory=location)
        assert os.path.exists(outfile)

        siglist = list(signature.load_signatures(outfile))
        assert len(siglist) == 2

        seeds = [ x.minhash.seed for x in siglist ]
        assert len(seeds) == 2
        assert set(seeds) == set([ 43 ])


def test_do_sourmash_check_protein_comparisons():
    # this test checks 2 x 2 protein comparisons with E. coli genes.
    with utils.TempDirectory() as location:
        testdata1 = utils.get_test_data('ecoli.faa')
        status, out, err = utils.runscript('sourmash',
                                           ['compute', '-k', '21',
                                            '--input-is-protein',
                                            '--singleton',
                                            testdata1],
                                           in_directory=location)
        sig1 = os.path.join(location, 'ecoli.faa.sig')
        assert os.path.exists(sig1)

        testdata2 = utils.get_test_data('ecoli.genes.fna')
        status, out, err = utils.runscript('sourmash',
                                           ['compute', '-k', '21',
                                            '--protein', '--no-dna',
                                            '--singleton',
                                            testdata2],
                                           in_directory=location)
        sig2 = os.path.join(location, 'ecoli.genes.fna.sig')
        assert os.path.exists(sig2)

        # I'm not sure why load_signatures is randomizing order, but ok.
        x = list(signature.load_signatures(sig1))
        sig1_aa, sig2_aa = sorted(x, key=lambda x: x.name)

        x = list(signature.load_signatures(sig2))
        sig1_trans, sig2_trans = sorted(x, key=lambda x: x.name)

        name1 = sig1_aa.name.split()[0]
        assert name1 == 'NP_414543.1'
        name2 = sig2_aa.name.split()[0]
        assert name2 == 'NP_414544.1'
        name3 = sig1_trans.name.split()[0]
        assert name3 == 'gi|556503834:2801-3733'
        name4 = sig2_trans.name.split()[0]
        assert name4 == 'gi|556503834:337-2799'

        print(name1, name3, round(sig1_aa.similarity(sig1_trans), 3))
        print(name2, name3, round(sig2_aa.similarity(sig1_trans), 3))
        print(name1, name4, round(sig1_aa.similarity(sig2_trans), 3))
        print(name2, name4, round(sig2_aa.similarity(sig2_trans), 3))

        assert round(sig1_aa.similarity(sig1_trans), 3) == 0.0
        assert round(sig2_aa.similarity(sig1_trans), 3) == 0.166
        assert round(sig1_aa.similarity(sig2_trans), 3) == 0.174
        assert round(sig2_aa.similarity(sig2_trans), 3) == 0.0


@utils.in_tempdir
def test_do_sourmash_check_knowngood_dna_comparisons(c):
    # this test checks against a known good signature calculated
    # by utils/compute-dna-mh-another-way.py
    testdata1 = utils.get_test_data('ecoli.genes.fna')
    c.run_sourmash('compute', '-k', '21',
                   '--singleton', '--dna',
                   testdata1)
    sig1 = c.output('ecoli.genes.fna.sig')
    assert os.path.exists(sig1)

    x = list(signature.load_signatures(sig1))
    sig1, sig2 = sorted(x, key=lambda x: x.name)
    print(sig1.name)
    print(sig2.name)

    knowngood = utils.get_test_data('benchmark.dna.sig')
    good = list(signature.load_signatures(knowngood))[0]

    assert sig2.similarity(good) == 1.0


@utils.in_tempdir
def test_do_sourmash_check_knowngood_dna_comparisons_use_rna(c):
    # check the --rna flag; otherwise identical to previous test.
    testdata1 = utils.get_test_data('ecoli.genes.fna')
    c.run_sourmash('compute', '-k', '21', '--singleton', '--rna',
                   testdata1)
    sig1 = c.output('ecoli.genes.fna.sig')
    assert os.path.exists(sig1)

    x = list(signature.load_signatures(sig1))
    sig1, sig2 = sorted(x, key=lambda x: x.name)

    knowngood = utils.get_test_data('benchmark.dna.sig')
    good = list(signature.load_signatures(knowngood))[0]

    assert sig2.similarity(good) == 1.0


def test_do_sourmash_check_knowngood_input_protein_comparisons():
    # this test checks against a known good signature calculated
    # by utils/compute-input-prot-another-way.py
    with utils.TempDirectory() as location:
        testdata1 = utils.get_test_data('ecoli.faa')
        status, out, err = utils.runscript('sourmash',
                                           ['compute', '-k', '21',
                                            '--input-is-protein',
                                            '--singleton',
                                            testdata1],
                                           in_directory=location)
        sig1 = os.path.join(location, 'ecoli.faa.sig')
        assert os.path.exists(sig1)

        x = list(signature.load_signatures(sig1))
        sig1_aa, sig2_aa = sorted(x, key=lambda x: x.name)

        knowngood = utils.get_test_data('benchmark.input_prot.sig')
        good_aa = list(signature.load_signatures(knowngood))[0]

        assert sig1_aa.similarity(good_aa) == 1.0


def test_do_sourmash_check_knowngood_protein_comparisons():
    # this test checks against a known good signature calculated
    # by utils/compute-prot-mh-another-way.py
    with utils.TempDirectory() as location:
        testdata1 = utils.get_test_data('ecoli.genes.fna')
        status, out, err = utils.runscript('sourmash',
                                           ['compute', '-k', '21',
                                            '--singleton', '--protein',
                                            '--no-dna',
                                            testdata1],
                                           in_directory=location)
        sig1 = os.path.join(location, 'ecoli.genes.fna.sig')
        assert os.path.exists(sig1)

        x = list(signature.load_signatures(sig1))
        sig1_trans, sig2_trans = sorted(x, key=lambda x: x.name)

        knowngood = utils.get_test_data('benchmark.prot.sig')
        good_trans = list(signature.load_signatures(knowngood))[0]

        assert sig2_trans.similarity(good_trans) == 1.0


def test_compute_parameters():
    args_list = ["compute", "-k", "21,31", "--singleton", "--protein", "--no-dna", "input_file"]

    parser = SourmashParser(prog='sourmash')
    subp = parser.add_subparsers(title="instruction", dest="cmd", metavar="cmd")
    subparser(subp)

    args = parser.parse_args(args_list)

    params = ComputeParameters.from_args(args)

    assert params.ksizes == [21, 31]
    assert params.protein == True
    assert params.dna == False
    assert params.seed == 42
    assert params.dayhoff == False
    assert params.hp == False
    assert params.num_hashes == 500
    assert params.scaled == 0
    assert params.track_abundance == False<|MERGE_RESOLUTION|>--- conflicted
+++ resolved
@@ -477,13 +477,8 @@
                                            in_directory=location,
                                            fail_ok=True)
         outfile = os.path.join(location, 'short-protein.fa.sig')
-<<<<<<< HEAD
-        assert os.path.exists(outfile)
-#        assert 0
-=======
         assert status != 0
         assert 'protein ksizes must be divisible by 3' in err
->>>>>>> 9c46e9c6
 
 
 @utils.in_tempdir
