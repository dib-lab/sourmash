--- conflicted
+++ resolved
@@ -218,7 +218,6 @@
     assert sr[0][1] == ss2
 
 
-<<<<<<< HEAD
 def test_linear_gather_threshold_1():
     # test gather() method, in some detail
     sig2 = load_one_signature(utils.get_test_data('2.fa.sig'), ksize=31)
@@ -315,7 +314,8 @@
     assert containment == 1.0
     assert match_sig == sig2
     assert name == 'foo'
-=======
+
+
 def test_linear_index_multik_select():
     # this loads three ksizes, 21/31/51
     sig2 = utils.get_test_data('2.fa.sig')
@@ -361,5 +361,4 @@
 
     # select something impossible
     linear2 = linear.select(ksize=4)
-    assert len(linear2) == 0
->>>>>>> d05c6b3d
+    assert len(linear2) == 0