--- conflicted
+++ resolved
@@ -1223,14 +1223,10 @@
                                            in_directory=location)
 
         status, out, err = utils.runscript('sourmash',
-<<<<<<< HEAD
-                                           ['index', 'zzz.sbt.json', '-k', '31',
-=======
-                                           ['index', 'zzz',
->>>>>>> 8587197f
+                                           ['index', 'zzz.sbt.json',
                                             'short.fa.sig',
                                             'short2.fa.sig',
-                                             '-k', '31'],
+                                            '-k', '31'],
                                            in_directory=location)
 
         assert os.path.exists(os.path.join(location, 'zzz.sbt.json'))
@@ -1480,7 +1476,7 @@
            '--from-file', c.output('sig.list')]
     c.run_sourmash(*cmd)
 
-    assert os.path.exists(c.output('gcf_all.sbt.json'))
+    assert os.path.exists(c.output('gcf_all.sbt.zip'))
 
     cmd = 'search {} gcf_all -k 21'.format(query_sig)
     cmd = cmd.split()
