--- conflicted
+++ resolved
@@ -4227,7 +4227,6 @@
         assert "ERROR: this search cannot be done on signatures calculated with abundance." in err3
         assert "ERROR: please specify --ignore-abundance." in err3
 
-<<<<<<< HEAD
 
 def test_sbt_categorize_ignore_abundance_2():
     # --- Now categorize with ignored abundance ---
@@ -4238,18 +4237,6 @@
                         for i in against_list]
         against_list = [utils.get_test_data(i) for i in against_list]
 
-=======
-
-def test_sbt_categorize_ignore_abundance_2():
-    # --- Now categorize with ignored abundance ---
-    with utils.TempDirectory() as location:
-        query = utils.get_test_data('gather-abund/reads-s10x10-s11.sig')
-        against_list = ['reads-s10-s11']
-        against_list = ['gather-abund/' + i + '.sig'
-                        for i in against_list]
-        against_list = [utils.get_test_data(i) for i in against_list]
-
->>>>>>> 11b7486a
         # omit 3
         args = ['index', '--dna', '-k', '21', 'thebestdatabase'] + against_list
         status2, out2, err2 = utils.runscript('sourmash', args,
