--- conflicted
+++ resolved
@@ -4245,7 +4245,6 @@
 
         assert "ERROR: this search cannot be done on signatures calculated with abundance." in err3
         assert "ERROR: please specify --ignore-abundance." in err3
-<<<<<<< HEAD
 
 
 def test_sbt_categorize_ignore_abundance_2():
@@ -4262,8 +4261,6 @@
         status2, out2, err2 = utils.runscript('sourmash', args,
                                               in_directory=location)
 
-=======
-
 
 def test_sbt_categorize_ignore_abundance_2():
     # --- Now categorize with ignored abundance ---
@@ -4279,7 +4276,6 @@
         status2, out2, err2 = utils.runscript('sourmash', args,
                                               in_directory=location)
 
->>>>>>> f02e2506
         args = ['categorize', '--ignore-abundance',
                 '--ksize', '21', '--dna', '--csv', 'out4.csv',
                 'thebestdatabase', query]
