"""
Tests for the 'sourmash signature' command line.
"""
from __future__ import print_function, unicode_literals
import csv
import shutil
import os

import pytest

from . import sourmash_tst_utils as utils
import sourmash

## command line tests


def test_run_sourmash_signature_cmd():
    status, out, err = utils.runscript('sourmash', ['signature'], fail_ok=True)
    assert not 'sourmash: error: argument cmd: invalid choice:' in err
    # doesn't work in py2.7
    # assert 'Manipulate signature files:' in out
    assert status != 0                    # no args provided, ok ;)


def test_run_sourmash_sig_cmd():
    status, out, err = utils.runscript('sourmash', ['sig'], fail_ok=True)
    assert not 'sourmash: error: argument cmd: invalid choice:' in err
    # doesn't work in py2.7
    # assert 'Manipulate signature files:' in out
    assert status != 0                    # no args provided, ok ;)


@utils.in_tempdir
def test_sig_merge_1_use_full_signature_in_cmd(c):
    # merge of 47 & 63 should be union of mins
    sig47 = utils.get_test_data('47.fa.sig')
    sig63 = utils.get_test_data('63.fa.sig')
    sig47and63 = utils.get_test_data('47+63.fa.sig')
    c.run_sourmash('signature', 'merge', sig47, sig63)

    # stdout should be new signature
    out = c.last_result.out

    test_merge_sig = sourmash.load_one_signature(sig47and63)
    actual_merge_sig = sourmash.load_one_signature(out)

    print(test_merge_sig.minhash)
    print(actual_merge_sig.minhash)
    print(out)

    assert actual_merge_sig.minhash == test_merge_sig.minhash


@utils.in_tempdir
def test_sig_merge_1(c):
    # merge of 47 & 63 should be union of mins
    sig47 = utils.get_test_data('47.fa.sig')
    sig63 = utils.get_test_data('63.fa.sig')
    sig47and63 = utils.get_test_data('47+63.fa.sig')
    c.run_sourmash('sig', 'merge', sig47, sig63)

    # stdout should be new signature
    out = c.last_result.out

    test_merge_sig = sourmash.load_one_signature(sig47and63)
    actual_merge_sig = sourmash.load_one_signature(out)

    print(test_merge_sig.minhash)
    print(actual_merge_sig.minhash)
    print(out)

    assert actual_merge_sig.minhash == test_merge_sig.minhash


@utils.in_tempdir
def test_sig_merge_1_multisig(c):
    # merge of 47 & 63 should be union of mins; here, sigs are in same file.
    multisig = utils.get_test_data('47+63-multisig.sig')
    sig47and63 = utils.get_test_data('47+63.fa.sig')
    c.run_sourmash('sig', 'merge', multisig, '--flatten')

    # stdout should be new signature
    out = c.last_result.out

    test_merge_sig = sourmash.load_one_signature(sig47and63)
    actual_merge_sig = sourmash.load_one_signature(out)

    print(test_merge_sig.minhash)
    print(actual_merge_sig.minhash)
    print(out)

    assert actual_merge_sig.minhash == test_merge_sig.minhash


@utils.in_tempdir
def test_sig_merge_1_ksize_moltype(c):
    # check ksize, moltype args
    sig47 = utils.get_test_data('47.fa.sig')
    sig63 = utils.get_test_data('63.fa.sig')
    sig47and63 = utils.get_test_data('47+63.fa.sig')
    c.run_sourmash('sig', 'merge', sig47, sig63, '--dna', '-k', '31')

    # stdout should be new signature
    out = c.last_result.out

    test_merge_sig = sourmash.load_one_signature(sig47and63)
    actual_merge_sig = sourmash.load_one_signature(out)

    print(test_merge_sig.minhash)
    print(actual_merge_sig.minhash)
    print(out)

    assert actual_merge_sig.minhash == test_merge_sig.minhash


@utils.in_tempdir
def test_sig_merge_2(c):
    # merge of 47 with nothing should be 47
    sig47 = utils.get_test_data('47.fa.sig')
    c.run_sourmash('sig', 'merge', sig47)

    # stdout should be new signature
    out = c.last_result.out

    test_merge_sig = sourmash.load_one_signature(sig47)
    actual_merge_sig = sourmash.load_one_signature(out)

    print(out)

    assert actual_merge_sig.minhash == test_merge_sig.minhash


@utils.in_tempdir
def test_sig_merge_3_abund_ab_ok(c):
    # merge of 47 and 63 with abund should work
    sig47abund = utils.get_test_data('track_abund/47.fa.sig')
    sig63abund = utils.get_test_data('track_abund/63.fa.sig')

    c.run_sourmash('sig', 'merge', sig47abund, sig63abund)
    actual_merge_sig = sourmash.load_one_signature(c.last_result.out)
    # @CTB: should check that this merge did what we think it should do!


@utils.in_tempdir
def test_sig_merge_3_abund_ab(c):
    # merge of 47 with abund, with 63 without, should fail; and vice versa
    sig47 = utils.get_test_data('47.fa.sig')
    sig63abund = utils.get_test_data('track_abund/63.fa.sig')

    with pytest.raises(ValueError) as e:
        c.run_sourmash('sig', 'merge', sig47, sig63abund)

    print(c.last_result)
    assert 'incompatible signatures: track_abundance is False in first sig, True in second' in c.last_result.err


@utils.in_tempdir
def test_sig_merge_3_abund_ba(c):
    # merge of 47 without abund, with 63 with, should fail
    sig47 = utils.get_test_data('47.fa.sig')
    sig63abund = utils.get_test_data('track_abund/63.fa.sig')

    with pytest.raises(ValueError) as e:
        c.run_sourmash('sig', 'merge', sig63abund, sig47)

    print(c.last_result)
    assert 'incompatible signatures: track_abundance is True in first sig, False in second' in c.last_result.err


@utils.in_tempdir
def test_sig_filter_1(c):
    # test basic filtering
    sig47 = utils.get_test_data('track_abund/47.fa.sig')
    sig63 = utils.get_test_data('track_abund/63.fa.sig')
    c.run_sourmash('sig', 'filter', sig47, sig63)

    # stdout should be new signature
    out = c.last_result.out

    filtered_sigs = list(sourmash.load_signatures(out))
    filtered_sigs.sort(key=lambda x: x.name())

    assert len(filtered_sigs) == 2

    mh47 = sourmash.load_one_signature(sig47).minhash
    mh63 = sourmash.load_one_signature(sig63).minhash

    assert filtered_sigs[0].minhash == mh47
    assert filtered_sigs[1].minhash == mh63


@utils.in_tempdir
def test_sig_filter_2(c):
    # test basic filtering
    sig47 = utils.get_test_data('track_abund/47.fa.sig')
    c.run_sourmash('sig', 'filter', '-m', '2', '-M', '5', sig47)

    # stdout should be new signature
    out = c.last_result.out

    filtered_sig = sourmash.load_one_signature(out)
    test_sig = sourmash.load_one_signature(sig47)

    abunds = test_sig.minhash.get_mins(True)
    abunds = { k: v for (k, v) in abunds.items() if v >= 2 and v <= 5 }
    assert abunds

    assert filtered_sig.minhash.get_mins(True) == abunds


@utils.in_tempdir
def test_sig_filter_3(c):
    # test basic filtering
    sig47 = utils.get_test_data('track_abund/47.fa.sig')
    c.run_sourmash('sig', 'filter', '-m', '2', sig47)

    # stdout should be new signature
    out = c.last_result.out

    filtered_sig = sourmash.load_one_signature(out)
    test_sig = sourmash.load_one_signature(sig47)

    abunds = test_sig.minhash.get_mins(True)
    abunds = { k: v for (k, v) in abunds.items() if v >= 2 }
    assert abunds

    assert filtered_sig.minhash.get_mins(True) == abunds


@utils.in_tempdir
def test_sig_merge_flatten(c):
    # merge of 47 without abund, with 63 with, will succeed with --flatten
    sig47 = utils.get_test_data('47.fa.sig')
    sig63abund = utils.get_test_data('track_abund/63.fa.sig')
    sig47and63 = utils.get_test_data('47+63.fa.sig')

    c.run_sourmash('sig', 'merge', sig63abund, sig47, '--flatten')

    print(c.last_result)
    out = c.last_result.out

    test_merge_sig = sourmash.load_one_signature(sig47and63)
    actual_merge_sig = sourmash.load_one_signature(out)

    print(test_merge_sig.minhash)
    print(actual_merge_sig.minhash)
    print(out)

    assert actual_merge_sig.minhash == test_merge_sig.minhash


@utils.in_tempdir
def test_sig_merge_flatten_2(c):
    # merge of 47 with abund, with 63 with, will succeed with --flatten
    sig47abund = utils.get_test_data('track_abund/47.fa.sig')
    sig63 = utils.get_test_data('63.fa.sig')
    sig47and63 = utils.get_test_data('47+63.fa.sig')

    c.run_sourmash('sig', 'merge', sig63, sig47abund, '--flatten')

    print(c.last_result)
    out = c.last_result.out

    test_merge_sig = sourmash.load_one_signature(sig47and63)
    actual_merge_sig = sourmash.load_one_signature(out)

    print(test_merge_sig.minhash)
    print(actual_merge_sig.minhash)
    print(out)

    assert actual_merge_sig.minhash == test_merge_sig.minhash


@utils.in_tempdir
def test_sig_intersect_1(c):
    # intersect of 47 and 63 should be intersection of mins
    sig47 = utils.get_test_data('47.fa.sig')
    sig63 = utils.get_test_data('63.fa.sig')
    sig47and63 = utils.get_test_data('47+63-intersect.fa.sig')
    c.run_sourmash('sig', 'intersect', sig47, sig63)

    # stdout should be new signature
    out = c.last_result.out

    test_intersect_sig = sourmash.load_one_signature(sig47and63)
    actual_intersect_sig = sourmash.load_one_signature(out)

    print(test_intersect_sig.minhash)
    print(actual_intersect_sig.minhash)
    print(out)

    assert actual_intersect_sig.minhash == test_intersect_sig.minhash


@utils.in_tempdir
def test_sig_intersect_2(c):
    # intersect of 47 with abund and 63 with abund should be same
    # as without abund, i.e. intersect 'flattens'
    sig47 = utils.get_test_data('track_abund/47.fa.sig')
    sig63 = utils.get_test_data('track_abund/63.fa.sig')
    sig47and63 = utils.get_test_data('47+63-intersect.fa.sig')
    c.run_sourmash('sig', 'intersect', sig47, sig63)

    # stdout should be new signature
    out = c.last_result.out

    test_intersect_sig = sourmash.load_one_signature(sig47and63)
    actual_intersect_sig = sourmash.load_one_signature(out)

    print(test_intersect_sig.minhash)
    print(actual_intersect_sig.minhash)
    print(out)

    assert actual_intersect_sig.minhash == test_intersect_sig.minhash


@utils.in_tempdir
def test_sig_intersect_3(c):
    # use --abundances-from to preserve abundances from sig #47
    sig47 = utils.get_test_data('track_abund/47.fa.sig')
    sig63 = utils.get_test_data('track_abund/63.fa.sig')
    c.run_sourmash('sig', 'intersect', '--abundances-from', sig47, sig63)

    # stdout should be new signature
    out = c.last_result.out

    actual_intersect_sig = sourmash.load_one_signature(out)

    # actually do an intersection ourselves for the test
    mh47 = sourmash.load_one_signature(sig47).minhash
    mh63 = sourmash.load_one_signature(sig63).minhash
    mh47_abunds = mh47.get_mins(with_abundance=True)
    mh63_mins = set(mh63.get_mins())

    # get the set of mins that are in common
    mh63_mins.intersection_update(mh47_abunds)

    # take abundances from mh47 & create new sig
    mh47_abunds = { k: mh47_abunds[k] for k in mh63_mins }
    test_mh = mh47.copy_and_clear()
    test_mh.set_abundances(mh47_abunds)

    print(actual_intersect_sig.minhash)
    print(out)

    assert actual_intersect_sig.minhash == test_mh


@utils.in_tempdir
def test_sig_intersect_4(c):
    # use --abundances-from to preserve abundances from sig #47
    sig47 = utils.get_test_data('track_abund/47.fa.sig')
    sig63 = utils.get_test_data('track_abund/63.fa.sig')
    c.run_sourmash('sig', 'intersect', '--abundances-from', sig47, sig63)

    # stdout should be new signature
    out = c.last_result.out

    actual_intersect_sig = sourmash.load_one_signature(out)

    # actually do an intersection ourselves for the test
    mh47 = sourmash.load_one_signature(sig47).minhash
    mh63 = sourmash.load_one_signature(sig63).minhash
    mh47_abunds = mh47.get_mins(with_abundance=True)
    mh63_mins = set(mh63.get_mins())

    # get the set of mins that are in common
    mh63_mins.intersection_update(mh47_abunds)

    # take abundances from mh47 & create new sig
    mh47_abunds = { k: mh47_abunds[k] for k in mh63_mins }
    test_mh = mh47.copy_and_clear()
    test_mh.set_abundances(mh47_abunds)

    print(actual_intersect_sig.minhash)
    print(out)

    assert actual_intersect_sig.minhash == test_mh


@utils.in_tempdir
def test_sig_intersect_5(c):
    # use --abundances-from to preserve abundances from sig #47
    # make sure that you can't specify a flat sig for --abundances-from
    sig47 = utils.get_test_data('47.fa.sig')
    sig63 = utils.get_test_data('track_abund/63.fa.sig')

    with pytest.raises(ValueError):
        c.run_sourmash('sig', 'intersect', '--abundances-from', sig47, sig63)


@utils.in_tempdir
def test_sig_subtract_1(c):
    # subtract of 63 from 47
    sig47 = utils.get_test_data('47.fa.sig')
    sig63 = utils.get_test_data('63.fa.sig')
    c.run_sourmash('sig', 'subtract', sig47, sig63)

    # stdout should be new signature
    out = c.last_result.out

    test1_sig = sourmash.load_one_signature(sig47)
    test2_sig = sourmash.load_one_signature(sig63)
    actual_subtract_sig = sourmash.load_one_signature(out)

    mins = set(test1_sig.minhash.get_mins())
    mins -= set(test2_sig.minhash.get_mins())

    assert set(actual_subtract_sig.minhash.get_mins()) == set(mins)


@utils.in_tempdir
def test_sig_subtract_1_multisig(c):
    # subtract of everything from 47
    sig47 = utils.get_test_data('47.fa.sig')
    multisig = utils.get_test_data('47+63-multisig.sig')
    c.run_sourmash('sig', 'subtract', sig47, multisig, '--flatten')

    # stdout should be new signature
    out = c.last_result.out

    actual_subtract_sig = sourmash.load_one_signature(out)

    assert not set(actual_subtract_sig.minhash.get_mins())


@utils.in_tempdir
def test_sig_subtract_2(c):
    # subtract of 63 from 47 should fail if 47 has abund
    sig47 = utils.get_test_data('track_abund/47.fa.sig')
    sig63 = utils.get_test_data('63.fa.sig')

    with pytest.raises(ValueError):
        c.run_sourmash('sig', 'subtract', sig47, sig63)


@utils.in_tempdir
def test_sig_subtract_3(c):
    # subtract of 63 from 47 should fail if 63 has abund
    sig47 = utils.get_test_data('47.fa.sig')
    sig63 = utils.get_test_data('track_abund/63.fa.sig')

    with pytest.raises(ValueError):
        c.run_sourmash('sig', 'subtract', sig47, sig63)


@utils.in_tempdir
def test_sig_intersect_2(c):
    # intersect of 47 and nothing should be self
    sig47 = utils.get_test_data('47.fa.sig')
    c.run_sourmash('sig', 'intersect', sig47)

    # stdout should be new signature
    out = c.last_result.out

    test_intersect_sig = sourmash.load_one_signature(sig47)
    actual_intersect_sig = sourmash.load_one_signature(out)

    print(test_intersect_sig.minhash)
    print(actual_intersect_sig.minhash)
    print(out)

    assert actual_intersect_sig.minhash == test_intersect_sig.minhash


@utils.in_tempdir
def test_sig_intersect_2_multisig(c):
    # intersect of all the multisig stuff should be nothing
    sig47 = utils.get_test_data('47+63-multisig.sig')
    c.run_sourmash('sig', 'intersect', sig47)

    # stdout should be new signature
    out = c.last_result.out

    actual_intersect_sig = sourmash.load_one_signature(out)

    assert not len(actual_intersect_sig.minhash)


@utils.in_tempdir
def test_sig_rename_1(c):
    # set new name for 47
    sig47 = utils.get_test_data('47.fa.sig')
    c.run_sourmash('sig', 'rename', sig47, 'fiz bar')

    # stdout should be new signature
    out = c.last_result.out

    test_rename_sig = sourmash.load_one_signature(sig47)
    actual_rename_sig = sourmash.load_one_signature(out)

    print(test_rename_sig.minhash)
    print(actual_rename_sig.minhash)

    assert actual_rename_sig.minhash == test_rename_sig.minhash
    assert test_rename_sig.name() != actual_rename_sig.name()
    assert actual_rename_sig.name() == 'fiz bar'


@utils.in_tempdir
def test_sig_rename_1_multisig(c):
    # set new name for multiple signatures/files
    multisig = utils.get_test_data('47+63-multisig.sig')
    other_sig = utils.get_test_data('2.fa.sig')
    c.run_sourmash('sig', 'rename', multisig, other_sig, 'fiz bar')

    # stdout should be new signature
    out = c.last_result.out

    n = 0
    for sig in sourmash.load_signatures(out):
        assert sig.name() == 'fiz bar'
        n += 1

    assert n == 9, n


@utils.in_tempdir
def test_sig_rename_2_output_to_same(c):
    # change name of signature "in place", same output file
    sig47 = utils.get_test_data('47.fa.sig')
    inplace = c.output('inplace.sig')
    shutil.copyfile(sig47, inplace)

    print(inplace)

    c.run_sourmash('sig', 'rename', '-d', inplace, 'fiz bar', '-o', inplace)

    actual_rename_sig = sourmash.load_one_signature(inplace)
    assert actual_rename_sig.name() == 'fiz bar'


@utils.in_tempdir
def test_sig_rename_3_file_dne(c):
    # rename on a file that does not exist should fail!
    with pytest.raises(ValueError) as e:
        c.run_sourmash('sig', 'rename', 'no-such-sig', 'fiz bar')

    assert "Error while reading signatures from 'no-such-sig'" in c.last_result.err


@utils.in_thisdir
def test_sig_cat_1(c):
    # cat 47 to 47...
    sig47 = utils.get_test_data('47.fa.sig')
    c.run_sourmash('sig', 'cat', sig47)

    # stdout should be same signature
    out = c.last_result.out

    test_cat_sig = sourmash.load_one_signature(sig47)
    actual_cat_sig = sourmash.load_one_signature(out)

    assert actual_cat_sig == test_cat_sig


@utils.in_thisdir
def test_sig_cat_1_no_unique(c):
<<<<<<< HEAD
    # cat 47 to 47... twice... and get unique
=======
    # cat 47 to 47... twice
>>>>>>> 17cd3af2
    sig47 = utils.get_test_data('47.fa.sig')
    c.run_sourmash('sig', 'cat', sig47, sig47)

    # stdout should be same signature
    out = c.last_result.out

    test_cat_sig = sourmash.load_one_signature(sig47)
    actual_cat_sigs = sourmash.load_signatures(out)

    for n, sig in enumerate(actual_cat_sigs):
        assert sig == test_cat_sig

    assert n + 1 == 2
    assert 'encountered 1 MinHashes multiple times' in c.last_result.err


@utils.in_thisdir
def test_sig_cat_1_unique(c):
    # cat 47 to 47... twice... and get unique
    sig47 = utils.get_test_data('47.fa.sig')
    c.run_sourmash('sig', 'cat', sig47, sig47, '--unique')

    # stdout should be same signature
    out = c.last_result.out
    err = c.last_result.err

    test_cat_sig = sourmash.load_one_signature(sig47)
    actual_cat_sigs = sourmash.load_signatures(out)

    for n, sig in enumerate(actual_cat_sigs):
        assert sig == test_cat_sig

    assert n + 1 == 1
    assert 'encountered 1 MinHashes multiple times' in err
<<<<<<< HEAD
    assert '...and removed them, because --unique was specified.' in err
=======
    assert '...and removed the duplicates, because --unique was specified.' in err
>>>>>>> 17cd3af2


@utils.in_thisdir
def test_sig_cat_2(c):
    # cat several
    sig47 = utils.get_test_data('47.fa.sig')
    sig47abund = utils.get_test_data('track_abund/47.fa.sig')
    multisig = utils.get_test_data('47+63-multisig.sig')
    c.run_sourmash('sig', 'cat', sig47, sig47abund, multisig)

    # stdout should be same signatures
    out = c.last_result.out

    siglist = list(sourmash.load_signatures(out))
    print(len(siglist))

    assert repr(siglist) == """[SourmashSignature('NC_009665.1 Shewanella baltica OS185, complete genome', 09a08691), SourmashSignature('NC_009665.1 Shewanella baltica OS185, complete genome', 09a08691), SourmashSignature('NC_009665.1 Shewanella baltica OS185, complete genome', 57e2b22f), SourmashSignature('NC_009661.1 Shewanella baltica OS185 plasmid pS18501, complete sequence', bde81a41), SourmashSignature('NC_011663.1 Shewanella baltica OS223, complete genome', f033bbd8), SourmashSignature('NC_011664.1 Shewanella baltica OS223 plasmid pS22301, complete sequence', 87a9aec4), SourmashSignature('NC_011668.1 Shewanella baltica OS223 plasmid pS22302, complete sequence', 837bf2a7), SourmashSignature('NC_011665.1 Shewanella baltica OS223 plasmid pS22303, complete sequence', 485c3377)]"""


@utils.in_tempdir
def test_sig_cat_2_out(c):
    # cat several
    sig47 = utils.get_test_data('47.fa.sig')
    sig47abund = utils.get_test_data('track_abund/47.fa.sig')
    multisig = utils.get_test_data('47+63-multisig.sig')
    c.run_sourmash('sig', 'cat', sig47, sig47abund, multisig,
                   '-o', 'out.sig')

    # stdout should be same signatures
    out = c.output('out.sig')

    siglist = list(sourmash.load_signatures(out))
    print(len(siglist))

    assert repr(siglist) == """[SourmashSignature('NC_009665.1 Shewanella baltica OS185, complete genome', 09a08691), SourmashSignature('NC_009665.1 Shewanella baltica OS185, complete genome', 09a08691), SourmashSignature('NC_009665.1 Shewanella baltica OS185, complete genome', 57e2b22f), SourmashSignature('NC_009661.1 Shewanella baltica OS185 plasmid pS18501, complete sequence', bde81a41), SourmashSignature('NC_011663.1 Shewanella baltica OS223, complete genome', f033bbd8), SourmashSignature('NC_011664.1 Shewanella baltica OS223 plasmid pS22301, complete sequence', 87a9aec4), SourmashSignature('NC_011668.1 Shewanella baltica OS223 plasmid pS22302, complete sequence', 837bf2a7), SourmashSignature('NC_011665.1 Shewanella baltica OS223 plasmid pS22303, complete sequence', 485c3377)]"""


@utils.in_tempdir
def test_sig_cat_2_out_inplace(c):
    # cat several; check that we can overwrite one of the input files.
    sig47 = utils.get_test_data('47.fa.sig')
    input_sig = c.output('inp.sig')
    shutil.copyfile(sig47, input_sig)

    sig47abund = utils.get_test_data('track_abund/47.fa.sig')
    multisig = utils.get_test_data('47+63-multisig.sig')

    # write out to input.
    c.run_sourmash('sig', 'cat', input_sig, sig47abund, multisig,
                   '-o', input_sig)

    # stdout should be same signatures
    out = input_sig

    siglist = list(sourmash.load_signatures(out))
    print(len(siglist))

    assert repr(siglist) == """[SourmashSignature('NC_009665.1 Shewanella baltica OS185, complete genome', 09a08691), SourmashSignature('NC_009665.1 Shewanella baltica OS185, complete genome', 09a08691), SourmashSignature('NC_009665.1 Shewanella baltica OS185, complete genome', 57e2b22f), SourmashSignature('NC_009661.1 Shewanella baltica OS185 plasmid pS18501, complete sequence', bde81a41), SourmashSignature('NC_011663.1 Shewanella baltica OS223, complete genome', f033bbd8), SourmashSignature('NC_011664.1 Shewanella baltica OS223 plasmid pS22301, complete sequence', 87a9aec4), SourmashSignature('NC_011668.1 Shewanella baltica OS223 plasmid pS22302, complete sequence', 837bf2a7), SourmashSignature('NC_011665.1 Shewanella baltica OS223 plasmid pS22303, complete sequence', 485c3377)]"""


@utils.in_tempdir
def test_sig_split_1(c):
    # split 47 into 1 sig :)
    sig47 = utils.get_test_data('47.fa.sig')
    c.run_sourmash('sig', 'split', sig47)

    outname = '09a08691.k=31.scaled=1000.DNA.dup=0.47.fa.sig'

    assert os.path.exists(c.output(outname))

    test_split_sig = sourmash.load_one_signature(sig47)
    actual_split_sig = sourmash.load_one_signature(c.output(outname))

    assert actual_split_sig == test_split_sig


@utils.in_tempdir
def test_sig_split_1_overwrite(c):
    # check message about overwriting
    sig47 = utils.get_test_data('47.fa.sig')
    c.run_sourmash('sig', 'split', sig47)

    outname = '09a08691.k=31.scaled=1000.DNA.dup=0.47.fa.sig'
    assert os.path.exists(c.output(outname))

    c.run_sourmash('sig', 'split', sig47)

    err = c.last_result.err
    print(err)
    assert '** overwriting existing file ' + outname in err


@utils.in_tempdir
def test_sig_split_2(c):
    # split 47 twice
    sig47 = utils.get_test_data('47.fa.sig')
    c.run_sourmash('sig', 'split', sig47, sig47)

    outname1 = '09a08691.k=31.scaled=1000.DNA.dup=0.47.fa.sig'
    outname2 = '09a08691.k=31.scaled=1000.DNA.dup=1.47.fa.sig'

    assert os.path.exists(c.output(outname1))
    assert os.path.exists(c.output(outname2))

    test_split_sig = sourmash.load_one_signature(sig47)

    actual_split_sig = sourmash.load_one_signature(c.output(outname1))
    assert actual_split_sig == test_split_sig

    actual_split_sig = sourmash.load_one_signature(c.output(outname2))
    assert actual_split_sig == test_split_sig


@utils.in_tempdir
def test_sig_split_2_outdir(c):
    # split 47 twice, put in outdir
    sig47 = utils.get_test_data('47.fa.sig')
    outdir = c.output('sigout/')
    c.run_sourmash('sig', 'split', sig47, sig47, '--outdir', outdir)

    outname1 = 'sigout/09a08691.k=31.scaled=1000.DNA.dup=0.47.fa.sig'
    outname2 = 'sigout/09a08691.k=31.scaled=1000.DNA.dup=1.47.fa.sig'

    assert os.path.exists(c.output(outname1))
    assert os.path.exists(c.output(outname2))

    test_split_sig = sourmash.load_one_signature(sig47)

    actual_split_sig = sourmash.load_one_signature(c.output(outname1))
    assert actual_split_sig == test_split_sig

    actual_split_sig = sourmash.load_one_signature(c.output(outname2))
    assert actual_split_sig == test_split_sig


@utils.in_tempdir
def test_sig_split_3_multisig(c):
    # split 47 and 47+63-multisig.sig
    sig47 = utils.get_test_data('47.fa.sig')
    multisig = utils.get_test_data('47+63-multisig.sig')
    c.run_sourmash('sig', 'split', sig47, multisig)

    outlist = ['57e2b22f.k=31.scaled=1000.DNA.dup=0.none.sig',
               'bde81a41.k=31.scaled=1000.DNA.dup=0.none.sig',
               'f033bbd8.k=31.scaled=1000.DNA.dup=0.none.sig',
               '87a9aec4.k=31.scaled=1000.DNA.dup=0.none.sig',
               '837bf2a7.k=31.scaled=1000.DNA.dup=0.none.sig',
               '485c3377.k=31.scaled=1000.DNA.dup=0.none.sig']
    for filename in outlist:
        assert os.path.exists(c.output(filename))


@utils.in_tempdir
def test_sig_split_4_sbt_prot(c):
    # split sbt
    sbt1 = utils.get_test_data('prot/protein.sbt.zip')
    sbt2 = utils.get_test_data('prot/dayhoff.sbt.zip')
    sbt3 = utils.get_test_data('prot/hp.sbt.zip')
    c.run_sourmash('sig', 'split', sbt1, sbt2, sbt3)

    outlist = ['16869d2c.k=57.scaled=100.protein.dup=0.GCA_001593925.1_ASM159392v1_protein.faa.gz.sig',
               '120d311c.k=57.scaled=100.protein.dup=0.GCA_001593935.1_ASM159393v1_protein.faa.gz.sig',
               'fbca5e52.k=57.scaled=100.dayhoff.dup=0.GCA_001593925.1_ASM159392v1_protein.faa.gz.sig',
               '1cbd888b.k=57.scaled=100.dayhoff.dup=0.GCA_001593935.1_ASM159393v1_protein.faa.gz.sig',
               'ea2a1ad2.k=57.scaled=100.hp.dup=0.GCA_001593925.1_ASM159392v1_protein.faa.gz.sig',
               'bb0e6d90.k=57.scaled=100.hp.dup=0.GCA_001593935.1_ASM159393v1_protein.faa.gz.sig']
    for filename in outlist:
        assert os.path.exists(c.output(filename))


@utils.in_tempdir
def test_sig_split_4_lca_prot(c):
    # split lca
    lca1 = utils.get_test_data('prot/protein.lca.json.gz')
    lca2 = utils.get_test_data('prot/dayhoff.lca.json.gz')
    lca3 = utils.get_test_data('prot/hp.lca.json.gz')
    c.run_sourmash('sig', 'split', lca1, lca2, lca3)

    print(c.last_result.out)
    print(c.last_result.err)

    outlist = ['16869d2c.k=57.scaled=100.protein.dup=0.none.sig',
               '120d311c.k=57.scaled=100.protein.dup=0.none.sig',
               'fbca5e52.k=57.scaled=100.dayhoff.dup=0.none.sig',
               '1cbd888b.k=57.scaled=100.dayhoff.dup=0.none.sig',
               'ea2a1ad2.k=57.scaled=100.hp.dup=0.none.sig',
               'bb0e6d90.k=57.scaled=100.hp.dup=0.none.sig']
    for filename in outlist:
        assert os.path.exists(c.output(filename))


@utils.in_tempdir
def test_sig_split_5_no_exist(c):
    # no such file
    with pytest.raises(ValueError) as e:
        c.run_sourmash('sig', 'split', 'foo')


@utils.in_tempdir
def test_sig_extract_1(c):
    # extract 47 from 47... :)
    sig47 = utils.get_test_data('47.fa.sig')
    c.run_sourmash('sig', 'extract', sig47)

    # stdout should be new signature
    out = c.last_result.out

    test_extract_sig = sourmash.load_one_signature(sig47)
    actual_extract_sig = sourmash.load_one_signature(out)

    assert actual_extract_sig == test_extract_sig


@utils.in_tempdir
def test_sig_extract_2(c):
    # extract matches to 47's md5sum from among several
    sig47 = utils.get_test_data('47.fa.sig')
    sig63 = utils.get_test_data('63.fa.sig')
    c.run_sourmash('sig', 'extract', sig47, sig63, '--md5', '09a0869')

    # stdout should be new signature
    out = c.last_result.out

    test_extract_sig = sourmash.load_one_signature(sig47)
    actual_extract_sig = sourmash.load_one_signature(out)

    print(test_extract_sig.minhash)
    print(actual_extract_sig.minhash)

    assert actual_extract_sig == test_extract_sig


@utils.in_tempdir
def test_sig_extract_3(c):
    # extract nothing (no md5 match)
    sig47 = utils.get_test_data('47.fa.sig')
    with pytest.raises(ValueError) as exc:
        c.run_sourmash('sig', 'extract', sig47, '--md5', 'FOO')


@utils.in_tempdir
def test_sig_extract_4(c):
    # extract matches to 47's name from among several signatures
    sig47 = utils.get_test_data('47.fa.sig')
    sig63 = utils.get_test_data('63.fa.sig')
    c.run_sourmash('sig', 'extract', sig47, sig63, '--name', 'NC_009665.1')

    # stdout should be new signature
    out = c.last_result.out

    test_extract_sig = sourmash.load_one_signature(sig47)
    actual_extract_sig = sourmash.load_one_signature(out)

    print(test_extract_sig.minhash)
    print(actual_extract_sig.minhash)

    assert actual_extract_sig == test_extract_sig


@utils.in_tempdir
def test_sig_extract_5(c):
    # extract nothing (no name match)
    sig47 = utils.get_test_data('47.fa.sig')
    with pytest.raises(ValueError) as exc:
        c.run_sourmash('sig', 'extract', sig47, '--name', 'FOO')


@utils.in_tempdir
def test_sig_extract_6(c):
    # extract matches to several names from among several signatures
    sig47 = utils.get_test_data('47.fa.sig')
    sig63 = utils.get_test_data('63.fa.sig')
    c.run_sourmash('sig', 'extract', sig47, sig63, '--name', 'Shewanella')

    # stdout should be new signature
    out = c.last_result.out

    siglist = sourmash.load_signatures(out)
    siglist = list(siglist)

    assert len(siglist) == 2


@utils.in_tempdir
def test_sig_flatten_1(c):
    # extract matches to several names from among several signatures & flatten
    sig47abund = utils.get_test_data('track_abund/47.fa.sig')
    sig47 = utils.get_test_data('47.fa.sig')
    c.run_sourmash('sig', 'flatten', sig47abund, '--name', 'Shewanella')

    # stdout should be new signature
    out = c.last_result.out

    siglist = sourmash.load_signatures(out)
    siglist = list(siglist)

    assert len(siglist) == 1

    test_flattened = sourmash.load_one_signature(sig47)
    assert test_flattened.minhash == siglist[0].minhash


@utils.in_tempdir
def test_sig_downsample_1_scaled(c):
    # downsample a scaled signature
    sig47 = utils.get_test_data('47.fa.sig')
    c.run_sourmash('sig', 'downsample', '--scaled', '10000', sig47)

    # stdout should be new signature
    out = c.last_result.out

    test_downsample_sig = sourmash.load_one_signature(sig47)
    actual_downsample_sig = sourmash.load_one_signature(out)

    test_mh = test_downsample_sig.minhash.downsample_scaled(10000)

    assert actual_downsample_sig.minhash == test_mh


@utils.in_tempdir
def test_sig_downsample_1_scaled_downsample_multisig(c):
    # downsample many scaled signatures in one file
    multisig = utils.get_test_data('47+63-multisig.sig')
    c.run_sourmash('sig', 'downsample', '--scaled', '10000', multisig)

    # stdout should be new signatures
    out = c.last_result.out

    for sig in sourmash.load_signatures(out):
        assert sig.minhash.scaled == 10000


@utils.in_tempdir
def test_sig_downsample_1_scaled_to_num(c):
    # downsample a scaled signature
    sig47 = utils.get_test_data('47.fa.sig')
    c.run_sourmash('sig', 'downsample', '--num', '500', sig47)

    # stdout should be new signature
    out = c.last_result.out

    actual_downsample_sig = sourmash.load_one_signature(out)
    actual_mins = actual_downsample_sig.minhash.get_mins()
    actual_mins = list(actual_mins)
    actual_mins.sort()

    test_downsample_sig = sourmash.load_one_signature(sig47)
    test_mins = test_downsample_sig.minhash.get_mins()
    test_mins = list(test_mins)
    test_mins.sort()
    test_mins = test_mins[:500]           # take 500 smallest

    assert actual_mins == test_mins


@utils.in_tempdir
def test_sig_downsample_1_scaled_to_num_fail(c):
    # downsample a scaled signature
    sig47 = utils.get_test_data('47.fa.sig')

    with pytest.raises(ValueError):
        c.run_sourmash('sig', 'downsample', '--num', '50000', sig47)


@utils.in_tempdir
def test_sig_downsample_1_scaled_empty(c):
    # downsample a scaled signature
    sig47 = utils.get_test_data('47.fa.sig')

    with pytest.raises(ValueError):
        c.run_sourmash('sig', 'downsample', sig47)


@utils.in_tempdir
def test_sig_downsample_2_num(c):
    # downsample a num signature
    sigs11 = utils.get_test_data('genome-s11.fa.gz.sig')
    c.run_sourmash('sig', 'downsample', '--num', '500',
                   '-k', '21', '--dna', sigs11)

    # stdout should be new signature
    out = c.last_result.out

    test_downsample_sig = sourmash.load_one_signature(sigs11, ksize=21,
                                                      select_moltype='DNA')
    actual_downsample_sig = sourmash.load_one_signature(out)
    test_mh = test_downsample_sig.minhash.downsample_n(500)

    assert actual_downsample_sig.minhash == test_mh


@utils.in_tempdir
def test_sig_downsample_2_num_to_scaled(c):
    # downsample a num signature and convert it into a scaled sig
    sigs11 = utils.get_test_data('genome-s11.fa.gz.sig')
    c.run_sourmash('sig', 'downsample', '--scaled', '10000',
                   '-k', '21', '--dna', sigs11)

    # stdout should be new signature
    out = c.last_result.out

    test_downsample_sig = sourmash.load_one_signature(sigs11, ksize=21,
                                                      select_moltype='DNA')
    actual_downsample_sig = sourmash.load_one_signature(out)

    test_mins = test_downsample_sig.minhash.get_mins()
    actual_mins = actual_downsample_sig.minhash.get_mins()

    # select those mins that are beneath the new max hash...
    max_hash = actual_downsample_sig.minhash.max_hash
    test_mins_down = { k for k in test_mins if k < max_hash }
    assert test_mins_down == set(actual_mins)


@utils.in_tempdir
def test_sig_downsample_2_num_to_scaled_fail(c):
    # downsample a num signature and FAIL to convert it into a scaled sig
    # because new scaled is too low
    sigs11 = utils.get_test_data('genome-s11.fa.gz.sig')

    with pytest.raises(ValueError):
        c.run_sourmash('sig', 'downsample', '--scaled', '100',
                       '-k', '21', '--dna', sigs11)


@utils.in_tempdir
def test_sig_downsample_2_num_empty(c):
    # downsample a num signature
    sigs11 = utils.get_test_data('genome-s11.fa.gz.sig')

    with pytest.raises(ValueError):
        c.run_sourmash('sig', 'downsample', '-k', '21', '--dna', sigs11)


@utils.in_tempdir
def test_sig_describe_1(c):
    # get basic info on a signature
    sig47 = utils.get_test_data('47.fa.sig')
    c.run_sourmash('sig', 'describe', sig47)

    out = c.last_result.out
    print(c.last_result)

    expected_output = """\
signature: NC_009665.1 Shewanella baltica OS185, complete genome
source file: 47.fa
md5: 09a08691ce52952152f0e866a59f6261
k=31 molecule=DNA num=0 scaled=1000 seed=42 track_abundance=0
size: 5177
signature license: CC0
""".splitlines()
    for line in expected_output:
        assert line.strip() in out


@utils.in_thisdir
def test_sig_describe_protein(c):
    # test describe on a singleton protein signature
    testdata = utils.get_test_data('prot/protein/GCA_001593925.1_ASM159392v1_protein.faa.gz.sig')
    c.run_sourmash('sig', 'describe', testdata)

    assert 'k=57 molecule=protein num=0 scaled=100 seed=42 track_abundance=0' in c.last_result.out


@utils.in_thisdir
def test_sig_describe_hp(c):
    # test describe on a singleton hp signature
    testdata = utils.get_test_data('prot/hp/GCA_001593925.1_ASM159392v1_protein.faa.gz.sig')
    c.run_sourmash('sig', 'describe', testdata)

    assert 'k=57 molecule=hp num=0 scaled=100 seed=42 track_abundance=0' in c.last_result.out


@utils.in_thisdir
def test_sig_describe_dayhoff(c):
    # test describe on a singleton dayhoff signature
    testdata = utils.get_test_data('prot/dayhoff/GCA_001593925.1_ASM159392v1_protein.faa.gz.sig')
    c.run_sourmash('sig', 'describe', testdata)

    assert 'k=57 molecule=dayhoff num=0 scaled=100 seed=42 track_abundance=0' in c.last_result.out


@utils.in_tempdir
def test_sig_describe_1_hp(c):
    # get basic info on a signature
    testdata = utils.get_test_data('short.fa')
    c.run_sourmash('compute', '-k', '21,30',
                   '--dayhoff', '--hp', '--protein',
                   '--dna',
                   testdata)
    # stdout should be new signature
    computed_sig = os.path.join(c.location, 'short.fa.sig')
    c.run_sourmash('sig', 'describe', computed_sig)

    out = c.last_result.out
    print(c.last_result)

    # Add final trailing slash for this OS
    testdata_dirname = os.path.dirname(testdata) + os.sep
    location = c.location + os.sep

    expected_output = """\
---
signature filename: short.fa.sig
signature: short.fa
source file: short.fa
md5: e45a080101751e044d6df861d3d0f3fd
k=21 molecule=protein num=500 scaled=0 seed=42 track_abundance=0
size: 500
signature license: CC0

---
signature filename: short.fa.sig
signature: short.fa
source file: short.fa
md5: ef4fa1f3a90f3873187370f1eacc0d9a
k=21 molecule=dayhoff num=500 scaled=0 seed=42 track_abundance=0
size: 500
signature license: CC0
---
signature filename: short.fa.sig
signature: short.fa
source file: short.fa
md5: 20be00d9d577da9faeb77477bf07d3fb
k=21 molecule=hp num=500 scaled=0 seed=42 track_abundance=0
size: 500
signature license: CC0
---
signature filename: short.fa.sig
signature: short.fa
source file: short.fa
md5: 1136a8a68420bd93683e45cdaf109b80
k=21 molecule=DNA num=500 scaled=0 seed=42 track_abundance=0
size: 500
signature license: CC0

---
signature filename: short.fa.sig
signature: short.fa
source file: short.fa
md5: 4244d1612598af044e799587132f007e
k=30 molecule=protein num=500 scaled=0 seed=42 track_abundance=0
size: 500
signature license: CC0

---
signature filename: short.fa.sig
signature: short.fa
source file: short.fa
md5: 5647819f2eac913e04af51c8d548ad56
k=30 molecule=dayhoff num=500 scaled=0 seed=42 track_abundance=0
size: 500
signature license: CC0

---
signature filename: short.fa.sig
signature: short.fa
source file: short.fa
md5: ad1e329dd98b5e32422e9decf298aa5f
k=30 molecule=hp num=500 scaled=0 seed=42 track_abundance=0
size: 500
signature license: CC0

---
signature filename: short.fa.sig
signature: short.fa
source file: short.fa
md5: 71f7c111c01785e5f38efad45b00a0e1
k=30 molecule=DNA num=500 scaled=0 seed=42 track_abundance=0
size: 500
signature license: CC0
""".splitlines()
    for line in out.splitlines():
        cleaned_line = line.strip().replace(
            testdata_dirname, '').replace(location, '')
        assert cleaned_line in expected_output


@utils.in_tempdir
def test_sig_describe_1_multisig(c):
    # get basic info on multiple signatures in a single file
    sigs = utils.get_test_data('47+63-multisig.sig')
    c.run_sourmash('sig', 'describe', sigs)

    out = c.last_result.out
    print(c.last_result)

    expected_output = """\
signature: NC_009665.1 Shewanella baltica OS185, complete genome
signature: NC_009661.1 Shewanella baltica OS185 plasmid pS18501, complete sequence
signature: NC_011663.1 Shewanella baltica OS223, complete genome
signature: NC_011664.1 Shewanella baltica OS223 plasmid pS22301, complete sequence
signature: NC_011668.1 Shewanella baltica OS223 plasmid pS22302, complete sequence
signature: NC_011665.1 Shewanella baltica OS223 plasmid pS22303, complete sequence""".splitlines()
    for line in expected_output:
        assert line.strip() in out


@utils.in_tempdir
def test_sig_describe_1_sbt(c):
    # get basic info on multiple signatures in an SBT
    sigs = utils.get_test_data('prot/protein.sbt.zip')
    c.run_sourmash('sig', 'describe', sigs)

    out = c.last_result.out
    print(c.last_result)

    expected_output = """\
signature: GCA_001593925.1_ASM159392v1_protein.faa.gz
signature: GCA_001593935.1_ASM159393v1_protein.faa.gz
""".splitlines()
    for line in expected_output:
        assert line.strip() in out


@utils.in_tempdir
def test_sig_describe_1_lca(c):
    # get basic info on multiple signatures in an LCA database
    sigs = utils.get_test_data('prot/protein.lca.json.gz')
    c.run_sourmash('sig', 'describe', sigs)

    out = c.last_result.out
    print(c.last_result)

    expected_output = """\
signature: GCA_001593925.1_ASM159392v1_protein.faa.gz
signature: GCA_001593935.1_ASM159393v1_protein.faa.gz
""".splitlines()
    for line in expected_output:
        assert line.strip() in out


@utils.in_tempdir
def test_sig_describe_1_dir(c):
    # get basic info on multiple signatures in a directory
    sigs = utils.get_test_data('prot/protein/')
    c.run_sourmash('sig', 'describe', sigs)

    out = c.last_result.out
    print(c.last_result)

    expected_output = """\
signature: GCA_001593925.1_ASM159392v1_protein.faa.gz
signature: GCA_001593935.1_ASM159393v1_protein.faa.gz
""".splitlines()
    for line in expected_output:
        assert line.strip() in out


@utils.in_thisdir
def test_sig_describe_stdin(c):
    sig = utils.get_test_data('prot/protein/GCA_001593925.1_ASM159392v1_protein.faa.gz.sig')
    with open(sig, 'rt') as fp:
        data = fp.read()

    c.run_sourmash('sig', 'describe', '-', stdin_data=data)

    assert 'signature: GCA_001593925.1_ASM159392v1_protein.faa.gz' in c.last_result.out


@utils.in_tempdir
def test_sig_describe_2(c):
    # get info in CSV spreadsheet
    sig47 = utils.get_test_data('47.fa.sig')
    sig63 = utils.get_test_data('63.fa.sig')
    c.run_sourmash('sig', 'describe', sig47, sig63, '--csv', 'out.csv')

    expected_md5 = ['09a08691ce52952152f0e866a59f6261',
                    '38729c6374925585db28916b82a6f513']

    with open(c.output('out.csv'), 'rt') as fp:
        r = csv.DictReader(fp)

        n = 0

        for row, md5 in zip(r, expected_md5):
            assert row['md5'] == md5
            n += 1

        assert n == 2


@utils.in_tempdir
def test_sig_overlap(c):
    # get overlap details
    sig47 = utils.get_test_data('47.fa.sig')
    sig63 = utils.get_test_data('63.fa.sig')
    c.run_sourmash('sig', 'overlap', sig47, sig63)
    out = c.last_result.out

    print(out)

    # md5s
    assert '09a08691ce52952152f0e866a59f6261' in out
    assert '38729c6374925585db28916b82a6f513' in out

    assert 'similarity:                  0.32069' in out
    assert 'number of hashes in common:  2529' in out


@utils.in_tempdir
def test_import_export_1(c):
    # check to make sure we can import what we've exported!
    inp = utils.get_test_data('genome-s11.fa.gz.sig')
    outp = c.output('export.json')

    c.run_sourmash('sig', 'export', inp, '-o', outp, '-k', '21', '--dna')
    c.run_sourmash('sig', 'import', outp)

    original = sourmash.load_one_signature(inp, ksize=21, select_moltype='DNA')
    roundtrip = sourmash.load_one_signature(c.last_result.out)

    assert original.minhash == roundtrip.minhash


@utils.in_tempdir
def test_import_export_1_by_md5(c):
    # check to make sure we can import what we've exported!
    inp = utils.get_test_data('genome-s11.fa.gz.sig')
    outp = c.output('export.json')

    c.run_sourmash('sig', 'export', inp, '-o', outp, '--md5', '1437d8eae6')
    c.run_sourmash('sig', 'import', outp)

    original = sourmash.load_one_signature(inp, ksize=21, select_moltype='DNA')
    roundtrip = sourmash.load_one_signature(c.last_result.out)

    assert original.minhash == roundtrip.minhash


@utils.in_tempdir
def test_import_export_2(c):
    # check to make sure we can import a mash JSON dump file.
    # NOTE: msh.json_dump file calculated like so:
    #   mash sketch -s 500 -k 21 ./tests/test-data/genome-s11.fa.gz
    #   mash info -d ./tests/test-data/genome-s11.fa.gz.msh > tests/test-data/genome-s11.fa.gz.msh.json_dump
    #
    sig1 = utils.get_test_data('genome-s11.fa.gz.sig')
    msh_sig = utils.get_test_data('genome-s11.fa.gz.msh.json_dump')

    c.run_sourmash('sig', 'import', msh_sig)
    imported = sourmash.load_one_signature(c.last_result.out)
    compare = sourmash.load_one_signature(sig1, ksize=21, select_moltype='DNA')

    assert imported.minhash == compare.minhash<|MERGE_RESOLUTION|>--- conflicted
+++ resolved
@@ -556,11 +556,7 @@
 
 @utils.in_thisdir
 def test_sig_cat_1_no_unique(c):
-<<<<<<< HEAD
-    # cat 47 to 47... twice... and get unique
-=======
     # cat 47 to 47... twice
->>>>>>> 17cd3af2
     sig47 = utils.get_test_data('47.fa.sig')
     c.run_sourmash('sig', 'cat', sig47, sig47)
 
@@ -595,11 +591,7 @@
 
     assert n + 1 == 1
     assert 'encountered 1 MinHashes multiple times' in err
-<<<<<<< HEAD
-    assert '...and removed them, because --unique was specified.' in err
-=======
     assert '...and removed the duplicates, because --unique was specified.' in err
->>>>>>> 17cd3af2
 
 
 @utils.in_thisdir
